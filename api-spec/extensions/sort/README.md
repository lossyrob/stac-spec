# Sort API Extension

**Extension [Maturity Classification](../../../extensions/README.md#extension-maturity): Pilot**

<<<<<<< HEAD
By default, the STAC search endpoint `/stac/search` returns results in no specified order.  Whatever order the results are in is up to the implementor, and will typically default to an arbitrary that is fastest for the underlying data store to retrieve results.
 
 The Sort API Extension adds a new parameter, `sortby`, that allows the user to define fields by which to sort results. Only string, numeric, and datetime attributes of Item (`id` and `collection` only) or Item Properties (any attributes) may be used to sort results.  It is not required that implementations support sorting over all attributes, but implementations should return an error when attempting to sort over a field that does not support sorting. 

Two values for direction are supported: "asc" (ascending) or "desc" (descending). If the direction is not specified, the value is ascending. The `sortby` value is an array, so multiple sort fields can be defined which will be used to sort the data in the order provided (e.g., first by `datetime`, then by `eo:cloud_cover`).

## GET or POST Form

When calling `/stac/search` using GET or POST with `Content-Type: application/x-www-form-urlencoded` or `Content-Type: multipart/form-data`, the semantics are the same, except the syntax is a single parameter `sortby` with a comma-separated list of "<name>|<direction>" definitions.  It is recommended that in implementations, direction be mandatory, and that an error should result from not specifying a direction.

Examples of `sortby` parameter:

    GET /stac/search?sortby=created|asc
    
    GET /stac/search?sortby=created|asc,id|desc
    
    GET /stac/search?sortby=properties.eo:cloud_cover|desc

# POST JSON Entity

When calling `/stac/search` using POST with`Content-Type: application/json`, this extension adds an attribute `sortby` with an object value to the core JSON search request body.

The syntax for the `sortby` attribute is:
=======
The STAC search endpoint, `/search`, by default returns results in descending order using the datetime property. The sort API extension adds a new parameter, `sort` that allows the user to define fields to sort results by. Only properties may be used to sort results. The syntax for the `sort` parameter is:
>>>>>>> 61859b58

```json
{
    "sortby": [
        {
            "field": "<property_name>",
            "direction": "<direction>"
        }
    ]
}
```

```json
{
    "sortby": [
        {
            "field": "created",
            "direction": "asc"
        },
        {
            "field": "properties.eo:cloud_cover",
            "direction": "desc"
        },
        {
            "field": "id",
            "direction": "desc"
        },
        {
            "field": "collection",
            "direction": "desc"
        }
    ]
}
```
<|MERGE_RESOLUTION|>--- conflicted
+++ resolved
@@ -2,8 +2,7 @@
 
 **Extension [Maturity Classification](../../../extensions/README.md#extension-maturity): Pilot**
 
-<<<<<<< HEAD
-By default, the STAC search endpoint `/stac/search` returns results in no specified order.  Whatever order the results are in is up to the implementor, and will typically default to an arbitrary that is fastest for the underlying data store to retrieve results.
+By default, the STAC search endpoint `/search` returns results in no specified order.  Whatever order the results are in is up to the implementor, and will typically default to an arbitrary that is fastest for the underlying data store to retrieve results.
  
  The Sort API Extension adds a new parameter, `sortby`, that allows the user to define fields by which to sort results. Only string, numeric, and datetime attributes of Item (`id` and `collection` only) or Item Properties (any attributes) may be used to sort results.  It is not required that implementations support sorting over all attributes, but implementations should return an error when attempting to sort over a field that does not support sorting. 
 
@@ -11,24 +10,21 @@
 
 ## GET or POST Form
 
-When calling `/stac/search` using GET or POST with `Content-Type: application/x-www-form-urlencoded` or `Content-Type: multipart/form-data`, the semantics are the same, except the syntax is a single parameter `sortby` with a comma-separated list of "<name>|<direction>" definitions.  It is recommended that in implementations, direction be mandatory, and that an error should result from not specifying a direction.
+When calling `/search` using GET or POST with `Content-Type: application/x-www-form-urlencoded` or `Content-Type: multipart/form-data`, the semantics are the same, except the syntax is a single parameter `sortby` with a comma-separated list of "<name>|<direction>" definitions.  It is recommended that in implementations, direction be mandatory, and that an error should result from not specifying a direction.
 
 Examples of `sortby` parameter:
 
-    GET /stac/search?sortby=created|asc
+    GET /search?sortby=created|asc
     
-    GET /stac/search?sortby=created|asc,id|desc
+    GET /search?sortby=created|asc,id|desc
     
-    GET /stac/search?sortby=properties.eo:cloud_cover|desc
+    GET /search?sortby=properties.eo:cloud_cover|desc
 
 # POST JSON Entity
 
-When calling `/stac/search` using POST with`Content-Type: application/json`, this extension adds an attribute `sortby` with an object value to the core JSON search request body.
+When calling `/search` using POST with`Content-Type: application/json`, this extension adds an attribute `sortby` with an object value to the core JSON search request body.
 
 The syntax for the `sortby` attribute is:
-=======
-The STAC search endpoint, `/search`, by default returns results in descending order using the datetime property. The sort API extension adds a new parameter, `sort` that allows the user to define fields to sort results by. Only properties may be used to sort results. The syntax for the `sort` parameter is:
->>>>>>> 61859b58
 
 ```json
 {
