--- conflicted
+++ resolved
@@ -39,15 +39,10 @@
 STAC provides some additional endpoints for the root Catalog itself, as well as the capability to search the Catalog. Note that a STAC API does not need to implement WFS 3, in which case it would only support the endpoints given below. See the [OpenAPI specification document](openapi/STAC.yaml).
 
 | Endpoint      | Returns          | Description        |
-<<<<<<< HEAD
 | ------------ | ------------- | ---------------------- |
 | /stac | Catalog        | Root catalog |
 | /stac/search  | [ItemCollection](../item-spec/itemcollection-spec.md) | Retrieves a group of Items matching the provided search predicates, probably containing search metadata from the `search` extension |
-=======
-| ------------- | ------------- | ---------------------- |
-| /stac         | Catalog        | Root catalog entry point |
-| /stac/search  | [ItemCollection](../item-spec/item-spec.md#itemcollection-fields) | Retrieves a group of Items matching the provided search predicates, probably containing search metadata from the `search` extension |
->>>>>>> d6c0d7d1
+
 
 The `/stac` endpoint should function as a complete `Catalog` representation of all the data contained in the API and linked to in some way from root through `Collections` and `Items`.
 
