--- conflicted
+++ resolved
@@ -1,9 +1,6 @@
 # STAC API Specification
-<<<<<<< HEAD
-=======
 
 The STAC API is intended to be a superset of the WFS 3 API specification.
->>>>>>> 7c1a6652
 
 The Web Feature Service is a standard API that represents collections of geospatial data. The [Web Feature Service 3.0 API](https://github.com/opengeospatial/WFS_FES), currently under development, is the latest iteration of that standard. WFS 3 defines the RESTful interface to query geospatial data, with GeoJSON as a main return type. With WFS you can return any `Feature`, which is a geometry plus any number of properties. In the STAC specification an `Item` is a `Feature`, with additional required fields for `datetime` and `assets`. WFS also defines the concept of a Collection, which contains `Feature`s. A STAC `Collection` aligns with (and extends slightly) a WFS 3 `Collection`; it contains `Item`s.
 
@@ -15,15 +12,11 @@
 
 The WFS 3 and STAC APIs follow a RESTful model.  A core principal of this is the use of HTTP Request Methods (verbs) and the `Content-Type` header to drive behavior. This section describes how these are used in the WFS 3 and STAC endpoints. 
 
-<<<<<<< HEAD
-## WFS3 Endpoints
-=======
 1. **Required** GET (both WFS 3 and STAC)
 2. **Recommended** POST `Content-Type: application/x-www-form-urlencoded` with the corresponding content body format.
 3. **Recommended** POST `Content-Type: multipart/form-data` with the corresponding content body format.
 4. **Optional** **STAC endpoint /stac/search only** POST `Content-Type: application/json`, where the content body is a JSON object representing a filter, as defined in the [STAC API OpenAPI specification document](STAC.yaml).  
 5. **Prohibited** **WFS 3 endpoints only** POST `Content-Type: application/json`, where the content body is a JSON object representing a filter.  This is prohibited due to conflict with the [Transaction Extension](extensions/transaction/README.md), which defines a POST `Content-Type: application/json` operation to create an Item.
->>>>>>> 7c1a6652
 
 ## WFS3 Endpoints
 
@@ -41,23 +34,6 @@
 The `/collections/{collection_id}/items` endpoint accepts parameters for filtering the results (also called filters). 
 Items in the collection should match all filters to be returned when querying. This implies a logical AND operation. If an OR operation is needed, it should be specified through an extension filter.
 
-<<<<<<< HEAD
-### Filter Parameters
-
-| Parameter      | Type          | Description        |
-| ------------ | ------------- | ---------------------- |
-| ids | [string] | Array of Item ids to return. All other filter parameters that further restrict the number of search results (except `next` and `limit`) are ignored |
-| collections | [string] | Array of Collection IDs to include in the search for items. Only Items in one of the provided Collections will be searched |
-| intersects | GeoJSON Geometry | Searches items by performing intersection between their geometry and provided GeoJSON geometry.  All GeoJSON geometry types must be supported. |
-| bbox | [number]       | Requested bounding box [west, south, east, north] |
-| time | string | Single date, date+time, or a range ('/' separator), formatted to [RFC 3339, section 5.6](https://tools.ietf.org/html/rfc3339#section-5.6) |
-| next | string | The token to retrieve the next set of results, e.g., offset, page, continuation token|
-| limit | number | The maximum number of results to return (page size). Defaults to 10 |
-
-In general, only one of **intersects** or **bbox** should be specified.  If both are specified, results should match both.
-
-=======
->>>>>>> 7c1a6652
 ## STAC Endpoints
 
 STAC provides some additional endpoints for the root Catalog itself, as well as the capability to search the Catalog. Note that a STAC API does not need to implement WFS 3, in which case it would only support the endpoints given below. See the [OpenAPI specification document](openapi/STAC.yaml).
@@ -83,7 +59,9 @@
 | limit        | integer          | WFS3, STAC | The maximum number of results to return (page size). Defaults to 10 |
 | bbox         | [number]         | WFS3, STAC | Requested bounding box [west, south, east, north] |
 | time         | string           | WFS3, STAC | Single date, date+time, or a range ('/' seperator), formatted to [RFC 3339, section 5.6](https://tools.ietf.org/html/rfc3339#section-5.6) |
-| intersects   | GeoJSON Geometry | STAC | Searches items by performing intersection between their geometry and provided GeoJSON geometry.  All GeoJSON geometry types must be supported. |
-| page         | integer          | STAC       | The page number of results. Defaults to 1 |
-| ids          | [string]         | STAC       | Array of Item ids to return. All other filter parameters that further restrict the number of search results (except `page` and `limit`) are ignored |
-| collections  | [string]         | STAC       | Array of Collection IDs to include in the search for items. Only Items in one of the provided Collections will be searched |+| intersects   | GeoJSON Geometry | STAC       | Searches items by performing intersection between their geometry and provided GeoJSON geometry.  All GeoJSON geometry types must be supported. |
+| next         | string           | STAC       | The token to retrieve the next set of results, e.g., offset, page, continuation token|
+| ids | [string] | Array of Item ids to return. All other filter parameters that further restrict the number of search results (except `next` and `limit`) are ignored |
+| collections  | [string]         | STAC       | Array of Collection IDs to include in the search for items. Only Items in one of the provided Collections will be searched |
+
+In general, only one of **intersects** or **bbox** should be specified.  If both are specified, results should match both. 