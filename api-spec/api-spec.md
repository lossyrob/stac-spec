--- conflicted
+++ resolved
@@ -1,9 +1,6 @@
 # STAC API Specification
-<<<<<<< HEAD
-=======
 
 The STAC API is intended to be a superset of the WFS 3 API specification.
->>>>>>> 7c1a6652
 
 The Web Feature Service is a standard API that represents collections of geospatial data. The [Web Feature Service 3.0 API](https://github.com/opengeospatial/WFS_FES), currently under development, is the latest iteration of that standard. WFS 3 defines the RESTful interface to query geospatial data, with GeoJSON as a main return type. With WFS you can return any `Feature`, which is a geometry plus any number of properties. In the STAC specification an `Item` is a `Feature`, with additional required fields for `datetime` and `assets`. WFS also defines the concept of a Collection, which contains `Feature`s. A STAC `Collection` aligns with (and extends slightly) a WFS 3 `Collection`; it contains `Item`s.
 
@@ -15,15 +12,11 @@
 
 The WFS 3 and STAC APIs follow a RESTful model.  A core principal of this is the use of HTTP Request Methods (verbs) and the `Content-Type` header to drive behavior. This section describes how these are used in the WFS 3 and STAC endpoints. 
 
-<<<<<<< HEAD
-## WFS3 Endpoints
-=======
 1. **Required** GET (both WFS 3 and STAC)
 2. **Recommended** POST `Content-Type: application/x-www-form-urlencoded` with the corresponding content body format.
 3. **Recommended** POST `Content-Type: multipart/form-data` with the corresponding content body format.
 4. **Optional** **STAC endpoint /stac/search only** POST `Content-Type: application/json`, where the content body is a JSON object representing a filter, as defined in the [STAC API OpenAPI specification document](STAC.yaml).  
 5. **Prohibited** **WFS 3 endpoints only** POST `Content-Type: application/json`, where the content body is a JSON object representing a filter.  This is prohibited due to conflict with the [Transaction Extension](extensions/transaction/README.md), which defines a POST `Content-Type: application/json` operation to create an Item.
->>>>>>> 7c1a6652
 
 ## WFS3 Endpoints
 
