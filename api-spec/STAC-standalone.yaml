openapi: 3.0.1
info:
  title: The SpatioTemporal Asset Catalog API (standalone)
  version: 0.4.0
  description: >-
<<<<<<< HEAD
    This is an example OpenAPI specification of a SpatioTemporal Asset Catalog
    API standalone without WFS. (Conformance classes: "STAC").
=======
    This is an OpenAPI definition of the core SpatioTemporal Asset Catalog API
    specification. Any service that implements this endpoint to allow search of
    spatiotemporal assets can be considered a STAC API. The endpoint is also
    available as an OpenAPI fragment that can be integrated with other OpenAPI
    definitions, and is designed to slot seamless into a WFS 3 API definition.
>>>>>>> e7c6e179
  contact:
    name: Acme Corporation
    email: info@example.org
    url: 'http://example.org/'
  license:
    name: CC-BY 4.0 license
    url: 'https://creativecommons.org/licenses/by/4.0/'
servers:
  - url: 'https://dev.example.org/'
    description: Development server
  - url: 'https://data.example.org/'
    description: Production server
paths:
  /search/stac:
    get:
      summary: >-
        retrieve items matching filters. Intended as a shorthand API for simple queries.
        This method is optional.
      operationId: getSearchSTAC
      tags:
        - STAC
      parameters:
      - $ref: '#/components/parameters/bbox'
      - $ref: '#/components/parameters/time'
      - $ref: '#/components/parameters/limit'
      responses:
        '200':
          description: A feature collection.
          content:
            application/geo+json:
              schema:
                $ref: '#/components/schemas/itemCollection'
            text/html:
              schema:
                type: string
        default:
          description: An error occured.
          content:
            application/json:
              schema:
                $ref: '#/components/schemas/exception'
            text/html:
              schema:
                type: string
    post:
      summary: >- 
        retrieve items matching filters. Intended as the standard, full-featured
        query API. This method is mandatory.
      operationId: postSearchSTAC
      tags:
        - STAC
      requestBody:
        content:
          application/json:
            schema:
              $ref: '#/components/schemas/searchBody'
      responses:
        '200':
          description: A feature collection.
          content:
            application/geo+json:
              schema:
                $ref: '#/components/schemas/itemCollection'
            text/html:
              schema:
                type: string
        default:
          description: An error occured.
          content:
            application/json:
              schema:
                $ref: '#/components/schemas/exception'
            text/html:
              schema:
                type: string
components:
  parameters:
    limit:
      name: limit
      in: query
      description: |
        The optional limit parameter limits the number of items that are
        presented in the response document.

        Only items are counted that are on the first level of the collection in
        the response document. Nested objects contained within the explicitly
        requested items shall not be counted.

        * Minimum = 1
        * Maximum = 10000
        * Default = 10
      required: false
      schema:
        type: integer
        minimum: 1
        maximum: 10000
        default: 10
      style: form
      explode: false
    bbox:
      name: bbox
      in: query
      description: >
        Only features that have a geometry that intersects the bounding box are
        selected. The bounding box is provided as four or six numbers, depending
        on whether the coordinate reference system includes a vertical axis
        (elevation or depth):

        * Lower left corner, coordinate axis 1 * Lower left corner, coordinate
        axis 2 * Lower left corner, coordinate axis 3 (optional) * Upper right
        corner, coordinate axis 1 * Upper right corner, coordinate axis 2 *
        Upper right corner, coordinate axis 3 (optional)

        The coordinate reference system of the values is WGS84
        longitude/latitude (http://www.opengis.net/def/crs/OGC/1.3/CRS84) unless
        a different coordinate reference system is specified in the parameter
        `bbox-crs`.

        For WGS84 longitude/latitude the values are in most cases the sequence
        of minimum longitude, minimum latitude, maximum longitude and maximum
        latitude. However, in cases where the box spans the antimeridian the
        first value (west-most box edge) is larger than the third value
        (east-most box edge).

        If a feature has multiple spatial geometry properties, it is the
        decision of the server whether only a single spatial geometry property
        is used to determine the extent or all relevant geometries.
      required: false
      schema:
        type: array
        minItems: 4
        maxItems: 6
        items:
          type: number
      style: form
      explode: false
    time:
      name: time
      in: query
      description: >-
        Either a date-time or a period string that adheres to RFC 3339.
        Examples:

        * A date-time: "2018-02-12T23:20:50Z" * A period:
        "2018-02-12T00:00:00Z/2018-03-18T12:31:12Z" or
        "2018-02-12T00:00:00Z/P1M6DT12H31M12S"

        Only features that have a temporal property that intersects the value of
        `time` are selected.

        If a feature has multiple temporal properties, it is the decision of the
        server whether only a single temporal property is used to determine the
        extent or all relevant temporal properties.
      required: false
      schema:
        type: string
      style: form
      explode: false
    collectionId:
      name: collectionId
      in: path
      required: true
      description: Identifier (name) of a specific collection
      schema:
        type: string
    featureId:
      name: featureId
      in: path
      description: Local identifier of a specific feature
      required: true
      schema:
        type: string
  schemas:
    exception:
      type: object
      required:
        - code
      properties:
        code:
          type: string
        description:
          type: string
    link:
      type: object
      required:
        - href
      properties:
        href:
          type: string
        rel:
          type: string
          example: prev
        type:
          type: string
          example: application/geo+json
        hreflang:
          type: string
          example: en
    searchBody:
      description: The search criteria
      type: object
      allOf:
        - $ref: '#/components/schemas/bboxFilter'
        - $ref: '#/components/schemas/timeFilter'
        - $ref: '#/components/schemas/intersectsFilter'
      example:
        bbox:
          - -110
          - 39
          - -105
          - 41
        time:
          gt: '2018-03-15T00:00:00.000Z'
          lt: '2018-06-01T00:00:00.000Z'
    bboxFilter:
      type: object
      description: Only return items that intersect the provided bounding box.
      properties:
        bbox:
          $ref: '#/components/parameters/bbox'
    timeFilter:
      description: An object representing a time based filter.
      type: object
      properties:
        time:
          $ref: '#/components/schemas/timeRange'
    intersectsFilter:
      type: object
      description: Only returns items that intersect with the provided polygon.
      properties:
        intersects:
          $ref: '#/components/schemas/polygon'
    polygon:
      type: object
      properties:
        type:
          type: string
          enum:
            - polygon
        coordinates:
          $ref: '#/components/schemas/polygon2D'
      required:
        - type
        - coordinates
    polygon2D:
      type: array
      minItems: 1
      items:
        $ref: '#/components/schemas/linearRing2D'
    linearRing2D:
      type: array
      minItems: 4
      items:
        $ref: '#/components/schemas/point2D'
      example:
        - - -104
          - 35
        - - -103
          - 35
        - - -103
          - 34
        - - -104
          - 34
        - - -104
          - 35
    point2D:
      description: A 2d geojson point
      type: array
      minimum: 2
      maximum: 2
      items:
        type: number
        format: double
      example:
        - -104
        - 35
    time:
      type: string
      description: >-
        A single date-time string that adheres to RFC3339, for example
        1985-04-12T23:20:50.52Z
    timeRange:
      type: object
      properties:
        gt:
          $ref: '#/components/schemas/time'
        lt:
          $ref: '#/components/schemas/time'
        gte:
          $ref: '#/components/schemas/time'
        lte:
          $ref: '#/components/schemas/time'
    itemCollection:
      type: object
      required:
        - features
        - type
      properties:
        type:
          type: string
          enum:
            - FeatureCollection
        features:
          type: array
          items:
            $ref: '#/components/schemas/item'
        nextPageToken:
          type: string
          description: A token to obtain the next paginated data set
          example: ANsXtp9mrqN0yrKWhf-y2PUpHRLQb1GT-mtxNcXou8TwkXhi1Jbk
        links:
          $ref: '#/components/schemas/itemCollectionLinks'
    item:
      type: object
      required:
        - id
        - type
        - geometry
        - links
        - properties
        - assets
      properties:
        id:
          type: string
          example: path/to/example.tif
          description: 'unique ID, potentially link to file'
        bbox:
          $ref: '#/components/parameters/bbox'
        geometry:
          type: object
          description: footprint of the item
        type:
          type: string
          description: The GeoJSON type
          enum:
            - Feature
        properties:
          $ref: '#/components/schemas/itemProperties'
        links:
          type: array
          items:
            $ref: '#/components/schemas/link'
        assets:
          type: array
          items:
            $ref: '#/components/schemas/asset'
      example:
        type: Feature
        id: CS3-20160503_132130_04
        bbox:
          - -122.59750209
          - 37.48803556
          - -122.2880486
          - 37.613537207
        geometry:
          type: Polygon
          coordinates:
            - - - -122.308150179
                - 37.488035566
              - - -122.597502109
                - 37.538869539
              - - -122.576687533
                - 37.613537207
              - - -122.2880486
                - 37.562818007
              - - -122.308150179
                - 37.488035566
        properties:
          start: '2016-05-03T13:21:30.040Z'
          end: '2016-05-03T13:21:30.410Z'
          provider: 'http://www.cool-sat.com'
          license: CC-BY-4.0
        links:
          - rel: self
            href: >-
              http://cool-sat.com/catalog/CS3-20160503_132130_04/CS3-20160503_132130_04.json
        assets:
          - name: thumbnail
            href: relative-path/to/analytic.tif
    asset:
      type: object
      required:
        - href
      properties:
        href:
          type: string
        name:
          type: string
          example: prev
    itemProperties:
      type: object
      required:
        - start
        - end
      description: provides the core metatdata fields plus extensions
      properties:
        start:
          $ref: '#/components/schemas/time'
        end:
          $ref: '#/components/schemas/time'
        provider:
          type: string
          description: Information about the provider
        license:
          type: string
          description: Data license name based on SPDX License List
      additionalProperties:
        type: object
    itemCollectionLinks:
      type: object
      properties:
        next:
          type: string
          format: url
          description: >-
            A URL to obtain the next paginated data set. If not present, the
            client should utilize the `nextPageToken`.
          example: >-
            http://api.cool-sat.com/query/gasd312fsaeg/ANsXtp9mrqN0yrKWhf-y2PUpHRLQb1GT-mtxNcXou8TwkXhi1Jbk
tags:
  - name: STAC
    description: 'Extension to WFS3 Core to support STAC metadata model and search API    '<|MERGE_RESOLUTION|>--- conflicted
+++ resolved
@@ -1,437 +1,432 @@
-openapi: 3.0.1
-info:
-  title: The SpatioTemporal Asset Catalog API (standalone)
-  version: 0.4.0
-  description: >-
-<<<<<<< HEAD
-    This is an example OpenAPI specification of a SpatioTemporal Asset Catalog
-    API standalone without WFS. (Conformance classes: "STAC").
-=======
-    This is an OpenAPI definition of the core SpatioTemporal Asset Catalog API
-    specification. Any service that implements this endpoint to allow search of
-    spatiotemporal assets can be considered a STAC API. The endpoint is also
-    available as an OpenAPI fragment that can be integrated with other OpenAPI
-    definitions, and is designed to slot seamless into a WFS 3 API definition.
->>>>>>> e7c6e179
-  contact:
-    name: Acme Corporation
-    email: info@example.org
-    url: 'http://example.org/'
-  license:
-    name: CC-BY 4.0 license
-    url: 'https://creativecommons.org/licenses/by/4.0/'
-servers:
-  - url: 'https://dev.example.org/'
-    description: Development server
-  - url: 'https://data.example.org/'
-    description: Production server
-paths:
-  /search/stac:
-    get:
-      summary: >-
-        retrieve items matching filters. Intended as a shorthand API for simple queries.
-        This method is optional.
-      operationId: getSearchSTAC
-      tags:
-        - STAC
-      parameters:
-      - $ref: '#/components/parameters/bbox'
-      - $ref: '#/components/parameters/time'
-      - $ref: '#/components/parameters/limit'
-      responses:
-        '200':
-          description: A feature collection.
-          content:
-            application/geo+json:
-              schema:
-                $ref: '#/components/schemas/itemCollection'
-            text/html:
-              schema:
-                type: string
-        default:
-          description: An error occured.
-          content:
-            application/json:
-              schema:
-                $ref: '#/components/schemas/exception'
-            text/html:
-              schema:
-                type: string
-    post:
-      summary: >- 
-        retrieve items matching filters. Intended as the standard, full-featured
-        query API. This method is mandatory.
-      operationId: postSearchSTAC
-      tags:
-        - STAC
-      requestBody:
-        content:
-          application/json:
-            schema:
-              $ref: '#/components/schemas/searchBody'
-      responses:
-        '200':
-          description: A feature collection.
-          content:
-            application/geo+json:
-              schema:
-                $ref: '#/components/schemas/itemCollection'
-            text/html:
-              schema:
-                type: string
-        default:
-          description: An error occured.
-          content:
-            application/json:
-              schema:
-                $ref: '#/components/schemas/exception'
-            text/html:
-              schema:
-                type: string
-components:
-  parameters:
-    limit:
-      name: limit
-      in: query
-      description: |
-        The optional limit parameter limits the number of items that are
-        presented in the response document.
-
-        Only items are counted that are on the first level of the collection in
-        the response document. Nested objects contained within the explicitly
-        requested items shall not be counted.
-
-        * Minimum = 1
-        * Maximum = 10000
-        * Default = 10
-      required: false
-      schema:
-        type: integer
-        minimum: 1
-        maximum: 10000
-        default: 10
-      style: form
-      explode: false
-    bbox:
-      name: bbox
-      in: query
-      description: >
-        Only features that have a geometry that intersects the bounding box are
-        selected. The bounding box is provided as four or six numbers, depending
-        on whether the coordinate reference system includes a vertical axis
-        (elevation or depth):
-
-        * Lower left corner, coordinate axis 1 * Lower left corner, coordinate
-        axis 2 * Lower left corner, coordinate axis 3 (optional) * Upper right
-        corner, coordinate axis 1 * Upper right corner, coordinate axis 2 *
-        Upper right corner, coordinate axis 3 (optional)
-
-        The coordinate reference system of the values is WGS84
-        longitude/latitude (http://www.opengis.net/def/crs/OGC/1.3/CRS84) unless
-        a different coordinate reference system is specified in the parameter
-        `bbox-crs`.
-
-        For WGS84 longitude/latitude the values are in most cases the sequence
-        of minimum longitude, minimum latitude, maximum longitude and maximum
-        latitude. However, in cases where the box spans the antimeridian the
-        first value (west-most box edge) is larger than the third value
-        (east-most box edge).
-
-        If a feature has multiple spatial geometry properties, it is the
-        decision of the server whether only a single spatial geometry property
-        is used to determine the extent or all relevant geometries.
-      required: false
-      schema:
-        type: array
-        minItems: 4
-        maxItems: 6
-        items:
-          type: number
-      style: form
-      explode: false
-    time:
-      name: time
-      in: query
-      description: >-
-        Either a date-time or a period string that adheres to RFC 3339.
-        Examples:
-
-        * A date-time: "2018-02-12T23:20:50Z" * A period:
-        "2018-02-12T00:00:00Z/2018-03-18T12:31:12Z" or
-        "2018-02-12T00:00:00Z/P1M6DT12H31M12S"
-
-        Only features that have a temporal property that intersects the value of
-        `time` are selected.
-
-        If a feature has multiple temporal properties, it is the decision of the
-        server whether only a single temporal property is used to determine the
-        extent or all relevant temporal properties.
-      required: false
-      schema:
-        type: string
-      style: form
-      explode: false
-    collectionId:
-      name: collectionId
-      in: path
-      required: true
-      description: Identifier (name) of a specific collection
-      schema:
-        type: string
-    featureId:
-      name: featureId
-      in: path
-      description: Local identifier of a specific feature
-      required: true
-      schema:
-        type: string
-  schemas:
-    exception:
-      type: object
-      required:
-        - code
-      properties:
-        code:
-          type: string
-        description:
-          type: string
-    link:
-      type: object
-      required:
-        - href
-      properties:
-        href:
-          type: string
-        rel:
-          type: string
-          example: prev
-        type:
-          type: string
-          example: application/geo+json
-        hreflang:
-          type: string
-          example: en
-    searchBody:
-      description: The search criteria
-      type: object
-      allOf:
-        - $ref: '#/components/schemas/bboxFilter'
-        - $ref: '#/components/schemas/timeFilter'
-        - $ref: '#/components/schemas/intersectsFilter'
-      example:
-        bbox:
-          - -110
-          - 39
-          - -105
-          - 41
-        time:
-          gt: '2018-03-15T00:00:00.000Z'
-          lt: '2018-06-01T00:00:00.000Z'
-    bboxFilter:
-      type: object
-      description: Only return items that intersect the provided bounding box.
-      properties:
-        bbox:
-          $ref: '#/components/parameters/bbox'
-    timeFilter:
-      description: An object representing a time based filter.
-      type: object
-      properties:
-        time:
-          $ref: '#/components/schemas/timeRange'
-    intersectsFilter:
-      type: object
-      description: Only returns items that intersect with the provided polygon.
-      properties:
-        intersects:
-          $ref: '#/components/schemas/polygon'
-    polygon:
-      type: object
-      properties:
-        type:
-          type: string
-          enum:
-            - polygon
-        coordinates:
-          $ref: '#/components/schemas/polygon2D'
-      required:
-        - type
-        - coordinates
-    polygon2D:
-      type: array
-      minItems: 1
-      items:
-        $ref: '#/components/schemas/linearRing2D'
-    linearRing2D:
-      type: array
-      minItems: 4
-      items:
-        $ref: '#/components/schemas/point2D'
-      example:
-        - - -104
-          - 35
-        - - -103
-          - 35
-        - - -103
-          - 34
-        - - -104
-          - 34
-        - - -104
-          - 35
-    point2D:
-      description: A 2d geojson point
-      type: array
-      minimum: 2
-      maximum: 2
-      items:
-        type: number
-        format: double
-      example:
-        - -104
-        - 35
-    time:
-      type: string
-      description: >-
-        A single date-time string that adheres to RFC3339, for example
-        1985-04-12T23:20:50.52Z
-    timeRange:
-      type: object
-      properties:
-        gt:
-          $ref: '#/components/schemas/time'
-        lt:
-          $ref: '#/components/schemas/time'
-        gte:
-          $ref: '#/components/schemas/time'
-        lte:
-          $ref: '#/components/schemas/time'
-    itemCollection:
-      type: object
-      required:
-        - features
-        - type
-      properties:
-        type:
-          type: string
-          enum:
-            - FeatureCollection
-        features:
-          type: array
-          items:
-            $ref: '#/components/schemas/item'
-        nextPageToken:
-          type: string
-          description: A token to obtain the next paginated data set
-          example: ANsXtp9mrqN0yrKWhf-y2PUpHRLQb1GT-mtxNcXou8TwkXhi1Jbk
-        links:
-          $ref: '#/components/schemas/itemCollectionLinks'
-    item:
-      type: object
-      required:
-        - id
-        - type
-        - geometry
-        - links
-        - properties
-        - assets
-      properties:
-        id:
-          type: string
-          example: path/to/example.tif
-          description: 'unique ID, potentially link to file'
-        bbox:
-          $ref: '#/components/parameters/bbox'
-        geometry:
-          type: object
-          description: footprint of the item
-        type:
-          type: string
-          description: The GeoJSON type
-          enum:
-            - Feature
-        properties:
-          $ref: '#/components/schemas/itemProperties'
-        links:
-          type: array
-          items:
-            $ref: '#/components/schemas/link'
-        assets:
-          type: array
-          items:
-            $ref: '#/components/schemas/asset'
-      example:
-        type: Feature
-        id: CS3-20160503_132130_04
-        bbox:
-          - -122.59750209
-          - 37.48803556
-          - -122.2880486
-          - 37.613537207
-        geometry:
-          type: Polygon
-          coordinates:
-            - - - -122.308150179
-                - 37.488035566
-              - - -122.597502109
-                - 37.538869539
-              - - -122.576687533
-                - 37.613537207
-              - - -122.2880486
-                - 37.562818007
-              - - -122.308150179
-                - 37.488035566
-        properties:
-          start: '2016-05-03T13:21:30.040Z'
-          end: '2016-05-03T13:21:30.410Z'
-          provider: 'http://www.cool-sat.com'
-          license: CC-BY-4.0
-        links:
-          - rel: self
-            href: >-
-              http://cool-sat.com/catalog/CS3-20160503_132130_04/CS3-20160503_132130_04.json
-        assets:
-          - name: thumbnail
-            href: relative-path/to/analytic.tif
-    asset:
-      type: object
-      required:
-        - href
-      properties:
-        href:
-          type: string
-        name:
-          type: string
-          example: prev
-    itemProperties:
-      type: object
-      required:
-        - start
-        - end
-      description: provides the core metatdata fields plus extensions
-      properties:
-        start:
-          $ref: '#/components/schemas/time'
-        end:
-          $ref: '#/components/schemas/time'
-        provider:
-          type: string
-          description: Information about the provider
-        license:
-          type: string
-          description: Data license name based on SPDX License List
-      additionalProperties:
-        type: object
-    itemCollectionLinks:
-      type: object
-      properties:
-        next:
-          type: string
-          format: url
-          description: >-
-            A URL to obtain the next paginated data set. If not present, the
-            client should utilize the `nextPageToken`.
-          example: >-
-            http://api.cool-sat.com/query/gasd312fsaeg/ANsXtp9mrqN0yrKWhf-y2PUpHRLQb1GT-mtxNcXou8TwkXhi1Jbk
-tags:
-  - name: STAC
+openapi: 3.0.1
+info:
+  title: The SpatioTemporal Asset Catalog API (standalone)
+  version: 0.4.0
+  description: >-
+    This is an OpenAPI definition of the core SpatioTemporal Asset Catalog API
+    specification. Any service that implements this endpoint to allow search of
+    spatiotemporal assets can be considered a STAC API. The endpoint is also
+    available as an OpenAPI fragment that can be integrated with other OpenAPI
+    definitions, and is designed to slot seamless into a WFS 3 API definition.
+  contact:
+    name: Acme Corporation
+    email: info@example.org
+    url: 'http://example.org/'
+  license:
+    name: CC-BY 4.0 license
+    url: 'https://creativecommons.org/licenses/by/4.0/'
+servers:
+  - url: 'https://dev.example.org/'
+    description: Development server
+  - url: 'https://data.example.org/'
+    description: Production server
+paths:
+  /search/stac:
+    get:
+      summary: >-
+        retrieve items matching filters. Intended as a shorthand API for simple queries.
+        This method is optional.
+      operationId: getSearchSTAC
+      tags:
+        - STAC
+      parameters:
+      - $ref: '#/components/parameters/bbox'
+      - $ref: '#/components/parameters/time'
+      - $ref: '#/components/parameters/limit'
+      responses:
+        '200':
+          description: A feature collection.
+          content:
+            application/geo+json:
+              schema:
+                $ref: '#/components/schemas/itemCollection'
+            text/html:
+              schema:
+                type: string
+        default:
+          description: An error occured.
+          content:
+            application/json:
+              schema:
+                $ref: '#/components/schemas/exception'
+            text/html:
+              schema:
+                type: string
+    post:
+      summary: >- 
+        retrieve items matching filters. Intended as the standard, full-featured
+        query API. This method is mandatory.
+      operationId: postSearchSTAC
+      tags:
+        - STAC
+      requestBody:
+        content:
+          application/json:
+            schema:
+              $ref: '#/components/schemas/searchBody'
+      responses:
+        '200':
+          description: A feature collection.
+          content:
+            application/geo+json:
+              schema:
+                $ref: '#/components/schemas/itemCollection'
+            text/html:
+              schema:
+                type: string
+        default:
+          description: An error occured.
+          content:
+            application/json:
+              schema:
+                $ref: '#/components/schemas/exception'
+            text/html:
+              schema:
+                type: string
+components:
+  parameters:
+    limit:
+      name: limit
+      in: query
+      description: |
+        The optional limit parameter limits the number of items that are
+        presented in the response document.
+
+        Only items are counted that are on the first level of the collection in
+        the response document. Nested objects contained within the explicitly
+        requested items shall not be counted.
+
+        * Minimum = 1
+        * Maximum = 10000
+        * Default = 10
+      required: false
+      schema:
+        type: integer
+        minimum: 1
+        maximum: 10000
+        default: 10
+      style: form
+      explode: false
+    bbox:
+      name: bbox
+      in: query
+      description: >
+        Only features that have a geometry that intersects the bounding box are
+        selected. The bounding box is provided as four or six numbers, depending
+        on whether the coordinate reference system includes a vertical axis
+        (elevation or depth):
+
+        * Lower left corner, coordinate axis 1 * Lower left corner, coordinate
+        axis 2 * Lower left corner, coordinate axis 3 (optional) * Upper right
+        corner, coordinate axis 1 * Upper right corner, coordinate axis 2 *
+        Upper right corner, coordinate axis 3 (optional)
+
+        The coordinate reference system of the values is WGS84
+        longitude/latitude (http://www.opengis.net/def/crs/OGC/1.3/CRS84) unless
+        a different coordinate reference system is specified in the parameter
+        `bbox-crs`.
+
+        For WGS84 longitude/latitude the values are in most cases the sequence
+        of minimum longitude, minimum latitude, maximum longitude and maximum
+        latitude. However, in cases where the box spans the antimeridian the
+        first value (west-most box edge) is larger than the third value
+        (east-most box edge).
+
+        If a feature has multiple spatial geometry properties, it is the
+        decision of the server whether only a single spatial geometry property
+        is used to determine the extent or all relevant geometries.
+      required: false
+      schema:
+        type: array
+        minItems: 4
+        maxItems: 6
+        items:
+          type: number
+      style: form
+      explode: false
+    time:
+      name: time
+      in: query
+      description: >-
+        Either a date-time or a period string that adheres to RFC 3339.
+        Examples:
+
+        * A date-time: "2018-02-12T23:20:50Z" * A period:
+        "2018-02-12T00:00:00Z/2018-03-18T12:31:12Z" or
+        "2018-02-12T00:00:00Z/P1M6DT12H31M12S"
+
+        Only features that have a temporal property that intersects the value of
+        `time` are selected.
+
+        If a feature has multiple temporal properties, it is the decision of the
+        server whether only a single temporal property is used to determine the
+        extent or all relevant temporal properties.
+      required: false
+      schema:
+        type: string
+      style: form
+      explode: false
+    collectionId:
+      name: collectionId
+      in: path
+      required: true
+      description: Identifier (name) of a specific collection
+      schema:
+        type: string
+    featureId:
+      name: featureId
+      in: path
+      description: Local identifier of a specific feature
+      required: true
+      schema:
+        type: string
+  schemas:
+    exception:
+      type: object
+      required:
+        - code
+      properties:
+        code:
+          type: string
+        description:
+          type: string
+    link:
+      type: object
+      required:
+        - href
+      properties:
+        href:
+          type: string
+        rel:
+          type: string
+          example: prev
+        type:
+          type: string
+          example: application/geo+json
+        hreflang:
+          type: string
+          example: en
+    searchBody:
+      description: The search criteria
+      type: object
+      allOf:
+        - $ref: '#/components/schemas/bboxFilter'
+        - $ref: '#/components/schemas/timeFilter'
+        - $ref: '#/components/schemas/intersectsFilter'
+      example:
+        bbox:
+          - -110
+          - 39
+          - -105
+          - 41
+        time:
+          gt: '2018-03-15T00:00:00.000Z'
+          lt: '2018-06-01T00:00:00.000Z'
+    bboxFilter:
+      type: object
+      description: Only return items that intersect the provided bounding box.
+      properties:
+        bbox:
+          $ref: '#/components/parameters/bbox'
+    timeFilter:
+      description: An object representing a time based filter.
+      type: object
+      properties:
+        time:
+          $ref: '#/components/schemas/timeRange'
+    intersectsFilter:
+      type: object
+      description: Only returns items that intersect with the provided polygon.
+      properties:
+        intersects:
+          $ref: '#/components/schemas/polygon'
+    polygon:
+      type: object
+      properties:
+        type:
+          type: string
+          enum:
+            - polygon
+        coordinates:
+          $ref: '#/components/schemas/polygon2D'
+      required:
+        - type
+        - coordinates
+    polygon2D:
+      type: array
+      minItems: 1
+      items:
+        $ref: '#/components/schemas/linearRing2D'
+    linearRing2D:
+      type: array
+      minItems: 4
+      items:
+        $ref: '#/components/schemas/point2D'
+      example:
+        - - -104
+          - 35
+        - - -103
+          - 35
+        - - -103
+          - 34
+        - - -104
+          - 34
+        - - -104
+          - 35
+    point2D:
+      description: A 2d geojson point
+      type: array
+      minimum: 2
+      maximum: 2
+      items:
+        type: number
+        format: double
+      example:
+        - -104
+        - 35
+    time:
+      type: string
+      description: >-
+        A single date-time string that adheres to RFC3339, for example
+        1985-04-12T23:20:50.52Z
+    timeRange:
+      type: object
+      properties:
+        gt:
+          $ref: '#/components/schemas/time'
+        lt:
+          $ref: '#/components/schemas/time'
+        gte:
+          $ref: '#/components/schemas/time'
+        lte:
+          $ref: '#/components/schemas/time'
+    itemCollection:
+      type: object
+      required:
+        - features
+        - type
+      properties:
+        type:
+          type: string
+          enum:
+            - FeatureCollection
+        features:
+          type: array
+          items:
+            $ref: '#/components/schemas/item'
+        nextPageToken:
+          type: string
+          description: A token to obtain the next paginated data set
+          example: ANsXtp9mrqN0yrKWhf-y2PUpHRLQb1GT-mtxNcXou8TwkXhi1Jbk
+        links:
+          $ref: '#/components/schemas/itemCollectionLinks'
+    item:
+      type: object
+      required:
+        - id
+        - type
+        - geometry
+        - links
+        - properties
+        - assets
+      properties:
+        id:
+          type: string
+          example: path/to/example.tif
+          description: 'unique ID, potentially link to file'
+        bbox:
+          $ref: '#/components/parameters/bbox'
+        geometry:
+          type: object
+          description: footprint of the item
+        type:
+          type: string
+          description: The GeoJSON type
+          enum:
+            - Feature
+        properties:
+          $ref: '#/components/schemas/itemProperties'
+        links:
+          type: array
+          items:
+            $ref: '#/components/schemas/link'
+        assets:
+          type: array
+          items:
+            $ref: '#/components/schemas/asset'
+      example:
+        type: Feature
+        id: CS3-20160503_132130_04
+        bbox:
+          - -122.59750209
+          - 37.48803556
+          - -122.2880486
+          - 37.613537207
+        geometry:
+          type: Polygon
+          coordinates:
+            - - - -122.308150179
+                - 37.488035566
+              - - -122.597502109
+                - 37.538869539
+              - - -122.576687533
+                - 37.613537207
+              - - -122.2880486
+                - 37.562818007
+              - - -122.308150179
+                - 37.488035566
+        properties:
+          start: '2016-05-03T13:21:30.040Z'
+          end: '2016-05-03T13:21:30.410Z'
+          provider: 'http://www.cool-sat.com'
+          license: CC-BY-4.0
+        links:
+          - rel: self
+            href: >-
+              http://cool-sat.com/catalog/CS3-20160503_132130_04/CS3-20160503_132130_04.json
+        assets:
+          - name: thumbnail
+            href: relative-path/to/analytic.tif
+    asset:
+      type: object
+      required:
+        - href
+      properties:
+        href:
+          type: string
+        name:
+          type: string
+          example: prev
+    itemProperties:
+      type: object
+      required:
+        - start
+        - end
+      description: provides the core metatdata fields plus extensions
+      properties:
+        start:
+          $ref: '#/components/schemas/time'
+        end:
+          $ref: '#/components/schemas/time'
+        provider:
+          type: string
+          description: Information about the provider
+        license:
+          type: string
+          description: Data license name based on SPDX License List
+      additionalProperties:
+        type: object
+    itemCollectionLinks:
+      type: object
+      properties:
+        next:
+          type: string
+          format: url
+          description: >-
+            A URL to obtain the next paginated data set. If not present, the
+            client should utilize the `nextPageToken`.
+          example: >-
+            http://api.cool-sat.com/query/gasd312fsaeg/ANsXtp9mrqN0yrKWhf-y2PUpHRLQb1GT-mtxNcXou8TwkXhi1Jbk
+tags:
+  - name: STAC
     description: 'Extension to WFS3 Core to support STAC metadata model and search API    '