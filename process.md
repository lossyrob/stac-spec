## STAC Development & Release Process

### Development Process

The SpatioTemporal Asset Catalog specification is under active development. The goal is to get to a small, flexible stable 
release that can be extended in a variety of ways. The core development team aims to release early and often, which generally
has meant a new release between two and four months since the previous one. 

The `master` branch aims to always be stable, meaning that all the pieces of the specification are consistent and well
explained, and all the examples are consistent with the specification. The `dev` branch is a place of active development, 
where a new change in one part of the spec might not yet be fully updated everywhere else. The team uses the 
[stac-spec issue tracker](https://github.com/radiantearth/stac-spec/issues) to identify and track all that will be done for 
a release. Once all the major issues are resolved the core team makes sure everything is consistent across the spec and
examples.

Any changes to the spec must be made as pull requests to the `dev` branch. Anyone is welcome and encouraged to bring ideas
and improvements, to the issue tracker or (ideally) as pull requests. To merge a new pull request the work must be reviewed
by at least two members of the STAC spec core team (who have write access to the main repository). It also must pass the
Continuous Integration testing (right now it is minimal, but it will expand).

* **Note** *The development process will continue to evolve as the specification matures. 0.6.0 introduced Continuous
Integration, and once it is full validating everything and the spec is more mature then we will aim to have `dev` branch
always in a consistent state.*

### Release Process

To release a new version of the STAC spec the following list of tasks must be done. 

* **Update Issue Tracker**: Each release has a [milestone](https://github.com/radiantearth/stac-spec/milestones) in the github 
issue tracker, and before a release is done all open issues that are filed against it should be reviewed. All issues do not 
need to be completed, but the core release team should all review the issues to make sure that the critical ones for the 
release have been addressed. Issues that aren't seen as essential should be moved to future releases, so that there are no
open issues against the milestone.
* **Agreement from core team**: The core STAC team should meet (on phone or on gitter) and decided that the release is ready.
This should include review of the issues, as well as looking at the spec holistically, to make sure the new changes keep
with a coherent whole.
* **Final Spec Read Through**: There should be a final read through of the core specification to make sure it makes sense
and there are no typos, errors, etc.
<<<<<<< HEAD
* **Update the version numbers**: There are several places in the spec that use the version number in text or a link. These
include the readme and various examples. The schemas also need to be updated, so they can auto-deploy to schemas.stacspec.org, 
replacing `https://schemas.stacspec.org/dev/` with `https://schemas.stacspec.org/<release-version>/` - corresponding with the tag on GitHub, usually including a leading `v`. Right now the best thing to do is just a 
search & replace. 
=======
* **Update the version numbers**: There are several places in the spec that use the version number or a branch name in text
or a link. These include the markdown files and the JSON schemas. Right now the best thing to do is just a search & replace
for the last version number and `https://schemas.stacspec.org/dev/` (in JSON Schemas, don't replace it here).
Hopefully in the future there will be scripts to do this. 
>>>>>>> 7db3f3da
* **Update the Changelog**: The [changelog](CHANGELOG.md) should be reviewed to make sure it includes all major improvements
in the release. And anything in 'unreleased' section should move to the version of the spec to be released.
* **Merge dev to master**: As there is no 'build' process, since the specification *is* the markdown files in the github
repository, the key step in a release is to merge the `dev` branch into `master`, as `master` is the current stable state 
of the spec.
* **Check Online API Docs**: Check to make sure the online API docs reflect the release at <https://stacspec.org/STAC-api.html> 
and <https://stacspec.org/STAC-ext-api.html> (this step may go away once we are confident this works well)
* **Release on Github**: The final step to create the release is to add a new 'release' on 
<https://github.com/radiantearth/stac-spec/releases>. This should use a tag like the others, with a 'v' prefix and then the 
release number, like v0.5.2. The changelog should be copied over to be the release notes, and then also include a link to 
the full milestone of everything closed in the issue tracker.
* **Promote the release**: A blog post and tweet should be composed and sent out, and then inform those in the gitter channel
to post / promote it.

#### Release Candidates

Before any release that has *major* changes (made as a judgement call by the core contributors)  there should be a 'release 
candidate' to ensure the wider community of implementors can try it out
and catch any errors *before* a full release. It is only through actual implementations that we can be sure the new spec
version is good, so this step is essential if there are major changes. The release should proceed as normal, but called
vX.Y.Z-RC1. The core STAC community should be told and encouraged to update their implementations. At least 2 implementations
should be updated to the new specification before there is a real release. And ideally a client like STAC Browser is also 
updated. This provides the core sanity check. If there are changes or fixes to the spec or 
schemas needed from their feedback then make fixes and do RC2. If it is just fixes to the examples or tooling then no 
additional RC is needed. After there is no more changes to spec or schemas then the release process should be done on master,
with no changes to the spec - just updating the version numbers.

### Governance 

The goal of STAC is to have a Project Steering Committee of core contributors, representing diverse organizations and 
implementations. To bootstrap Chris Holmes is the Benevolent Dictator for 
Life or until a PSC is formed, so we don't get stuck waiting for votes when there is not enough activity. 

The longer term goal is to contribute STAC spec to the Open Geospatial Consortium, and indeed to align as much as possible
with their next generation spec.<|MERGE_RESOLUTION|>--- conflicted
+++ resolved
@@ -36,17 +36,11 @@
 with a coherent whole.
 * **Final Spec Read Through**: There should be a final read through of the core specification to make sure it makes sense
 and there are no typos, errors, etc.
-<<<<<<< HEAD
-* **Update the version numbers**: There are several places in the spec that use the version number in text or a link. These
-include the readme and various examples. The schemas also need to be updated, so they can auto-deploy to schemas.stacspec.org, 
-replacing `https://schemas.stacspec.org/dev/` with `https://schemas.stacspec.org/<release-version>/` - corresponding with the tag on GitHub, usually including a leading `v`. Right now the best thing to do is just a 
-search & replace. 
-=======
 * **Update the version numbers**: There are several places in the spec that use the version number or a branch name in text
 or a link. These include the markdown files and the JSON schemas. Right now the best thing to do is just a search & replace
-for the last version number and `https://schemas.stacspec.org/dev/` (in JSON Schemas, don't replace it here).
+for the last version number and `https://schemas.stacspec.org/dev/` with `https://schemas.stacspec.org/<release-version>/`
+(in JSON Schemas, don't replace it here). `<release-version>` must correspond with the tag on GitHub, usually including a leading `v`.
 Hopefully in the future there will be scripts to do this. 
->>>>>>> 7db3f3da
 * **Update the Changelog**: The [changelog](CHANGELOG.md) should be reviewed to make sure it includes all major improvements
 in the release. And anything in 'unreleased' section should move to the version of the spec to be released.
 * **Merge dev to master**: As there is no 'build' process, since the specification *is* the markdown files in the github
