{
  "$schema": "http://json-schema.org/draft-06/schema#",
  "id": "stac-item.json#",
  "title": "STAC Item",
  "type": "object",
  "description": "This object represents the metadata for an item in a SpatioTemporal Asset Catalog.",
  "additionalProperties": true,
  "allOf": [
    {
      "$ref": "#/definitions/core"
    }
  ],
  "definitions": {
    "core": {
      "allOf": [
        {
          "oneOf": [
            {
              "$ref": "http://json.schemastore.org/geojson.json#/definitions/feature"
            }
          ]
        },
        {
          "type": "object",
          "required": [
            "id",
            "type",
            "geometry",
            "links",
            "assets"
          ],
          "properties": {
            "geometry": {
              "properties": {
                "type": {
                  "enum": [
                    "Polygon",
                    "MultiPolygon"
                  ]
                }
              }
            },
            "id": {
              "title": "Provider ID",
              "description": "Provider item ID",
              "type": "string"
            },
            "links": {
              "title": "Item links",
              "description": "Links to item relations",
              "type": "object",
<<<<<<< HEAD
              "items": {
                "$ref": "#/definitions/link"
=======
              "properties": {
                "self": {
                  "allOf": [
                    {
                      "$ref": "#/definitions/link"
                    },
                    {
                      "properties": {
                        "rel": {
                          "type": "string",
                          "pattern": "^self$"
                        }
                      }
                    }
                  ]
                }
>>>>>>> 922c1f06
              },
              "patternProperties": {
                ".+": {
                  "$ref": "#/definitions/link"
                }
              },
              "required": ["self"],
              "additionalProperties": false
            },
            "assets": {
              "title": "Asset links",
              "description": "Links to assets",
              "type": "object",
              "patternProperties": {
                ".+": {
                  "$ref": "#/definitions/asset"
                }
              },
              "additionalProperties": false
            },
            "properties": {
              "type": "object",
              "required": [
                "datetime"
              ],
              "properties": {
                "datetime": {
                  "title": "Date and Time",
                  "description": "The searchable date/time of the assets, in UTC (Formatted in RFC 3339) ",
                  "type": "string",
                  "format": "date-time"
                },
                "provider": {
                  "title": "Provider",
                  "description": "Provider name and contact",
                  "oneOf": [
                    {
                      "type": "string"
                    },
                    {
                      "$ref": "#/definitions/entity"
                    }
                  ]
                },
                "license": {
                  "title": "Data license",
                  "description": "Data license name based on SPDX License List"
                }
              }
            }
          }
        }
      ]
    },
    "link": {
      "type": "object",
      "required": [
        "rel",
        "href"
      ],
      "properties": {
        "rel": {
          "type": "string"
        },
        "href": {
          "type": "string"
        }
      }
    },
    "asset": {
      "type": "object",
      "required": [
        "href"
      ],
      "properties": {
        "href": {
          "type": "string"
        },
        "name": {
          "type": "string"
        }
      }
    },
    "entity": {
      "type": "object",
      "properties": {
        "name": {
          "type": "string"
        },
        "email": {
          "type": "string",
          "format": "email"
        },
        "phone": {
          "type": "string"
        },
        "url": {
          "type": "string",
          "format": "uri"
        }
      }
    }
  }
}<|MERGE_RESOLUTION|>--- conflicted
+++ resolved
@@ -49,10 +49,6 @@
               "title": "Item links",
               "description": "Links to item relations",
               "type": "object",
-<<<<<<< HEAD
-              "items": {
-                "$ref": "#/definitions/link"
-=======
               "properties": {
                 "self": {
                   "allOf": [
@@ -69,7 +65,6 @@
                     }
                   ]
                 }
->>>>>>> 922c1f06
               },
               "patternProperties": {
                 ".+": {
