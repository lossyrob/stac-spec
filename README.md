[![CircleCI](https://circleci.com/gh/radiantearth/stac-spec.svg?style=svg)](https://circleci.com/gh/radiantearth/stac-spec)

## About

The SpatioTemporal Asset Catalog (STAC) specification aims to standardize the way geospatial assets are exposed online and queried. 
A 'spatiotemporal asset' is any file that represents information about the earth captured in a certain space and 
time. The initial focus is primarily remotely-sensed imagery (from satellites, but also planes, drones, balloons, etc), but 
the core is designed to be extensible to SAR, full motion video, point clouds, hyperspectral, LiDAR and derived data like
NDVI, Digital Elevation Models, mosaics, etc. 

The goal is for all major providers of imagery and other earth observation data to expose their data as spatiotemporal asset catalogs,
so that new code doesn't need to be written whenever a new JSON-based REST API comes out that makes its data available in a slightly 
different way. This will enable standard library components in many languages.

## WARNING

The specification is currently still an early version, with the potential for some major things to change. The core is now
fleshed out, so implementors are encouraged to try it out and give feedback. But the goal is to actually be able to act
on that feedback, which will mean changes are quite possible. 

But efforts will be made to maintain the core fields established in the central [JSON Spec](json-spec/). The minimal amount
is specified right now, but best practices should emerge with implementation and more will likely be specified.

## Current version and branches

<<<<<<< HEAD
The master branch is the 'stable' version of the spec. It is currently version 
[0.5.2](https://github.com/radiantearth/stac-spec/milestone/8) of the specification. The 
[dev](https://github.com/radiantearth/stac-spec/tree/dev) branch, which you are looking at right now, is where active development takes place, and may have inconsistent examples. 
=======
The master branch (that you are looking at) is the 'stable' version of the spec. It is currently version 
[0.5.2](https://github.com/radiantearth/stac-spec/milestone/8) of the specification. The 
[dev](https://github.com/radiantearth/stac-spec/tree/dev) branch is where active development takes place, and may have inconsistent examples. 
>>>>>>> 0c6451ee
Whenever dev stabilizes a release is cut and we merge dev in to master. So master should be stable at any given time.
It is possible that there may be small releases in quick succession, especially if they are nice improvements that do 
not require lots of updating. 

## Communication

For any questions feel free to jump on our [gitter channel](https://gitter.im/SpatioTemporal-Asset-Catalog/Lobby) or email our [google group](https://groups.google.com/forum/#!forum/stac-spec)

## In this Repository

This repository contains the core specifications, along with examples and JSON schemas for validation. Also included are a
few documents that provide more context and plans for the evolution of the specification.

**[json-spec/](json-spec/)** defines a SpatioTemporal Asset Catalog `Item`, which is a [GeoJSON](http://geojson.org) Feature
with additional fields for the time range, links to related entities and resources, including thumbnails. The folder contains
a [minimal](json-spec/sample.json) and [expanded](json-spec/sample-full.json) samples, validating [schemas](json-spec/json-schema), 
an additional folder of [examples](json-spec/examples/) and of course the main [specification](json-spec/json-spec.md).

**[static-catalog/](static-catalog)** specifies how to utilize `Items` as ordered files on a web server or object store
like S3, without the need for any dynamic code. These static catalogs are designed to expose the data to be crawled by
other tools.

**[api-spec/](api-spec/)** defines a dynamic API, specified as a [yaml](api-spec/spec.yaml) file in [OpenAPI](http://openapis.org) 
3.0. 

**Extensions:** The *[extensions/](extensions/)* folder is where profiles and extensions live. Profiles are recommendations for
adding fields for specific domains (like Earth Observation). Extensions bring additional functionality to the core specs.

**Additional documents** include the current [roadmap](roadmap.md) and a complementary [how to help](how-to-help.md)
document, a [list of implementations](implementations.md), 
and a discussion of the collaboration [principles](principles.md) and specification approach.

## Design Overview

An important core principle of the STAC design is to embrace best practices of making data available on the web (like 
[HATEOAS](https://en.wikipedia.org/wiki/HATEOAS) and [W3C Spatial Data on the Web](https://www.w3.org/TR/sdw-bp/)), and 
to leverage the reliability of flat files on object stores like [AWS S3](https://aws.amazon.com/s3/) and [Google Cloud Storage](https://cloud.google.com/storage/). This leads to putting the 'static catalog' at the core of the STAC spec.

#### Static Catalog

A static catalog is an implementation of the STAC specification that does not respond dynamically to requests - it is simply
a set of files on a web server that link to one another in a way that can be crawled. A static catalog can only really be
crawled by search engines and active catalogs; it can not respond to queries. But it is incredibly reliable, as there are
no moving parts, no clusters or databases to maintain. The goal of STAC is to expose as much asset metadata online as 
possible, so the static catalog offers a very lower barrier to entry for anyone with geospatial assets to make their data 
searchable.

#### Catalog API

A catalog API is a RESTful API that responds to queries (like give me all imagery in Oahu gathered on January 15, 2017). 
But its structure and responses are designed to mirror the static catalog, so the same client and crawler tools can consume
it. It generally indexes data for efficient responses, and aims to be easy for existing API's to implement as a more standard
interface for clients to consume. It is specified in OpenAPI 3.0. An active catalog will often be populated by a static catalog,
or at least may have a 'backup' of its fields stored as a cached static catalog.

#### Core Metadata and Profiles

The [SpatioTemporal Asset Metadata](https://github.com/radiantearth/stam-spec) specification defines the core fields that all 
assets must make available for searching in a catalog. Vendors can extend those core fields for the metadata they want to 
make available, and the community is starting to define shared profiles, with 'earth observation' (satellite imagery) being 
the first one. This repo contains the [STAC Item](json-spec/json-spec.md) definition, which is the primary json profile of STAM, 
so it can evolve with the rest of the STAC spec more easily. The STAM repo retains the abstract definition, and may evolve 
to contain other profiles.

## Contributing

Anyone building software that catalogs imagery or other geospatial assets is welcome to collaborate. Our goal is to be a collaboration of developers, not [architecture astronauts](http://www.joelonsoftware.com/articles/fog0000000018.html). A 
number of developers met in person and [sprinted on specs](https://github.com/radiantearth/boulder-sprint/) and made a number
of key decisions. 

The best way to contribute is to try to implement the specification and give feedback on what worked well and what could be
improved. Currently there are a few major things to still work out, so if you are interested in implementing you should
jump on our [gitter channel](https://gitter.im/SpatioTemporal-Asset-Catalog/Lobby) and check in 
on how ready the spec is and how you can support it. For the next bit of time you'll probably be encouraged to just do what
feels best in some areas, so we can capture best practices and standardize.

Any proposed changes to the specification should be done as pull requests. Please make these requests against the 
[dev](https://github.com/radiantearth/stac-spec/tree/dev) branch (this will require you to switch from the default of 'master',
which we keep so it displays first). Ideally a proposed change would also update
all of the examples, but for now that is not required - the team can validate and update all examples before a release.
But it is recommended to update at least a couple examples to reflect the change. 



<|MERGE_RESOLUTION|>--- conflicted
+++ resolved
@@ -23,15 +23,9 @@
 
 ## Current version and branches
 
-<<<<<<< HEAD
 The master branch is the 'stable' version of the spec. It is currently version 
 [0.5.2](https://github.com/radiantearth/stac-spec/milestone/8) of the specification. The 
 [dev](https://github.com/radiantearth/stac-spec/tree/dev) branch, which you are looking at right now, is where active development takes place, and may have inconsistent examples. 
-=======
-The master branch (that you are looking at) is the 'stable' version of the spec. It is currently version 
-[0.5.2](https://github.com/radiantearth/stac-spec/milestone/8) of the specification. The 
-[dev](https://github.com/radiantearth/stac-spec/tree/dev) branch is where active development takes place, and may have inconsistent examples. 
->>>>>>> 0c6451ee
 Whenever dev stabilizes a release is cut and we merge dev in to master. So master should be stable at any given time.
 It is possible that there may be small releases in quick succession, especially if they are nice improvements that do 
 not require lots of updating. 
