--- conflicted
+++ resolved
@@ -143,8 +143,7 @@
 
 ### Versioning for Catalogs
 
-<<<<<<< HEAD
-The STAC [Items and Collections API Version Extension](/api-spec/extensions/version) provides endpoints and semantics for keeping and accessing previous versions of Collections and Items. The same semantics can be used in static catalogs to preserve previous versions of the documents and link them together.
+The [Items and Collections API Version Extension](./api-spec/extensions/version) provides endpoints and semantics for keeping and accessing previous versions of Collections and Items. The same semantics can be used in static catalogs to preserve previous versions of the documents and link them together.
 
 In order to achieve this, the static catalog must make sure that for every record created, a copy of the record is also created in a separate location and it is named with the version id adopted by the catalog. See [here](/api-spec/extensions/version#version-id) for recommendations on versioning schema.
 
@@ -152,6 +151,8 @@
 
 1. Add link from the updated record to the previous version
 2. Create a copy of the updated record and name it correctly
+
+In the Item and Collection STAC files or API responses, versions and deprecation can be indicated with the [Versioning Indicators Extension](./extensions/version).
 
 #### Example
 
@@ -168,34 +169,6 @@
 --- root / collections / example_collection / items / my_item / my_item.json
 --- root / collections / example_collection / items / my_item / my_item_01.json
 --- root / collections / example_collection / items / my_item / my_item_02.json
-=======
-The [Items and Collections API Version Extension](./api-spec/extensions/version) provides endpoints and semantics for keeping and accessing previous versions of Collections and Items. The same semantics can be used in static catalogs to preserve previous versions of the documents and link them together.
-
-In order to achieve this, the static catalog must make sure that for every record created, a copy of the record is also created in a separate location and it is named with the version id adopted by the catalog. See [here](/api-spec/extensions/version#version-id) for recommendations on versioning schema.
-
-The main record should also provide a link to the versioned record following the linking patterns described [here](/api-spec/extensions/version#link-rel-types). For every update to the record, the same cycle is repeated:
-
-1. add link from the updated record to the previous version
-2. Copy the updated record to the versions folder and name it correctly
-
-In the Item and Collection STAC files or API responses, versions and deprecation can be indicated with the [Versioning Indicators Extension](./extensions/version).
-
-#### Example
-
-When the record `item1.json` is created, a copy of it is created under the versions folder. `item1.json` includes `permalink` to `versions/01.json`
-
-```
---- root / collections / example_collection / items / my_item / my_item.json
---- root / collections / example_collection / items / my_item / versions / 01.json
-```
-
-When `item1.json` is updated, the new `item1.json` includes a link to `versions/01.json` and is also copied to `versions/02.json`. This ensures that `02.json` includes a link to `01.json`
-
-```
---- root / collections / example_collection / items / my_item / my_item.json
---- root / collections / example_collection / items / my_item / versions / 02.json
---- root / collections / example_collection / items / my_item / versions / 01.json
->>>>>>> 6aa7d39f
 ```
 
 ### Published Catalogs
