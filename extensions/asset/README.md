--- conflicted
+++ resolved
@@ -14,14 +14,10 @@
 
 ## Collection fields
 
-<<<<<<< HEAD
-This extension introduces a single new field, `assets` at the top level of a collection. An Asset Object defined at the Collection level is nearly the same as the [Asset Object in Items]((../../item-spec/item-spec.md#asset-object)), except for two differences. The `href` field is not required, because collections don't point to any data by themselves. Additionally the remaining fields, `title` and `type` are required in the Asset Definition, in order for it to adequately describe Item assets.
-=======
 This extension introduces a single new field, `assets` at the top level of a collection.
 An Asset Object defined at the Collection level is nearly the same as the [Asset Object in Items](../../item-spec/item-spec.md#asset-object), except for two differences.
 The `href` field is not required, because collections don't point to any data by themselves.
 Additioanlly the remaining fields, `title` and `type` are required in the Asset Definition, in order for it to adequately describe Item assets.
->>>>>>> 418c7df9
 
 | Field Name         | Type   | Description                                                  |
 | ------------------ | ------ | ------------------------------------------------------------ |
@@ -33,13 +29,8 @@
 
 | Field Name | Type   | Description                                                                           |
 | ---------- | ------ | ------------------------------------------------------------------------------------- |
-<<<<<<< HEAD
-| title      | string | **REQUIRED.** The displayed title for clients and users. This should provide enough information to a user to describe what the asset is  |
+| title      | string | **REQUIRED.** The displayed title for clients and users. This should provide enough information to a user to understand what the asset is  |
 | type       | string | **REQUIRED.** [Media type](#media-types) of the asset.
-=======
-| title      | string | **REQUIRED.** The displayed title for clients and users.                                            |
-| type       | string | **REQUIRED.** [Media type](../../item-spec/item-spec.md#media-types) of the asset.
->>>>>>> 418c7df9
 
 Other custom fields, or fields from other extensions may also be included in the Asset object.
 
