{
    "stac_version": "0.8.1",
    "stac_extensions": [
      "eo",
      "instrument",
      "https://example.com/stac/landsat-extension/1.0/schema.json"
    ],
    "id": "LC08_L1TP_107018_20181001_20181001_01_RT",
    "collection": "landsat-8-l1",
    "type": "Feature",
    "bbox": [
        148.13933,
        59.51584,
        152.52758,
        60.63437
    ],
    "geometry": {
        "type": "Polygon",
        "coordinates": [
            [
                [
                    152.52758,
                    60.63437
                ],
                [
                    149.1755,
                    61.19016
                ],
                [
                    148.13933,
                    59.51584
                ],
                [
                    151.33786,
                    58.97792
                ],
                [
                    152.52758,
                    60.63437
                ]
            ]
        ]
    },
    "properties": {
        "datetime": "2018-10-01T01:08:32.033Z",
        "eo:cloud_cover": 78,
<<<<<<< HEAD
        "sun_azimuth": 168.8989761,
        "sun_elevation": 26.32596431,
        "landsat:path": 107,
        "landsat:row": 18,
        "eo:gsd": 30,
        "platform": "landsat-8",
        "instrument": "oli_tirs",
        "off_nadir": 0,
=======
        "eo:sun_azimuth": 168.8989761,
        "eo:sun_elevation": 26.32596431,
        "platform": "landsat-8",
        "instruments": ["oli", "tirs"],
        "landsat:path": 107,
        "landsat:row": 18,
        "eo:gsd": 30,
        "eo:off_nadir": 0,
>>>>>>> a3c06979
        "eo:bands": [
            {
                "name": "B1",
                "common_name": "coastal",
                "gsd": 30,
                "center_wavelength": 0.44,
                "full_width_half_max": 0.02
            },
            {
                "name": "B2",
                "common_name": "blue",
                "gsd": 30,
                "center_wavelength": 0.48,
                "full_width_half_max": 0.06
            },
            {
                "name": "B3",
                "common_name": "green",
                "gsd": 30,
                "center_wavelength": 0.56,
                "full_width_half_max": 0.06
            },
            {
                "name": "B4",
                "common_name": "red",
                "gsd": 30,
                "center_wavelength": 0.65,
                "full_width_half_max": 0.04
            },
            {
                "name": "B5",
                "common_name": "nir",
                "gsd": 30,
                "center_wavelength": 0.86,
                "full_width_half_max": 0.03
            },
            {
                "name": "B6",
                "common_name": "swir16",
                "gsd": 30,
                "center_wavelength": 1.6,
                "full_width_half_max": 0.08
            },
            {
                "name": "B7",
                "common_name": "swir22",
                "gsd": 30,
                "center_wavelength": 2.2,
                "full_width_half_max": 0.2
            },
            {
                "name": "B8",
                "common_name": "pan",
                "gsd": 15,
                "center_wavelength": 0.59,
                "full_width_half_max": 0.18
            },
            {
                "name": "B9",
                "common_name": "cirrus",
                "gsd": 30,
                "center_wavelength": 1.37,
                "full_width_half_max": 0.02
            },
            {
                "name": "B10",
                "common_name": "lwir11",
                "gsd": 100,
                "center_wavelength": 10.9,
                "full_width_half_max": 0.8
            },
            {
                "name": "B11",
                "common_name": "lwir12",
                "gsd": 100,
                "center_wavelength": 12,
                "full_width_half_max": 1
            }
        ]
    },
    "assets": {
        "ANG": {
            "href": "https://landsat-pds.s3.amazonaws.com/c1/L8/107/018/LC08_L1TP_107018_20181001_20181001_01_RT/LC08_L1TP_107018_20181001_20181001_01_RT_ANG.txt",
            "title": "Angle coefficients file",
            "type": "text/plain"
        },
        "B1": {
            "href": "https://landsat-pds.s3.amazonaws.com/c1/L8/107/018/LC08_L1TP_107018_20181001_20181001_01_RT/LC08_L1TP_107018_20181001_20181001_01_RT_B1.TIF",
            "type": "image/tiff; application=geotiff",
            "eo:bands": [
                0
            ],
            "title": "Band 1 (coastal)"
        },
        "B2": {
            "href": "https://landsat-pds.s3.amazonaws.com/c1/L8/107/018/LC08_L1TP_107018_20181001_20181001_01_RT/LC08_L1TP_107018_20181001_20181001_01_RT_B2.TIF",
            "type": "image/tiff; application=geotiff",
            "eo:bands": [
                1
            ],
            "title": "Band 2 (blue)"
        },
        "B3": {
            "href": "https://landsat-pds.s3.amazonaws.com/c1/L8/107/018/LC08_L1TP_107018_20181001_20181001_01_RT/LC08_L1TP_107018_20181001_20181001_01_RT_B3.TIF",
            "type": "image/tiff; application=geotiff",
            "eo:bands": [
                2
            ],
            "title": "Band 3 (green)"
        },
        "B4": {
            "href": "https://landsat-pds.s3.amazonaws.com/c1/L8/107/018/LC08_L1TP_107018_20181001_20181001_01_RT/LC08_L1TP_107018_20181001_20181001_01_RT_B4.TIF",
            "type": "image/tiff; application=geotiff",
            "eo:bands": [
                3
            ],
            "title": "Band 4 (red)"
        },
        "B5": {
            "href": "https://landsat-pds.s3.amazonaws.com/c1/L8/107/018/LC08_L1TP_107018_20181001_20181001_01_RT/LC08_L1TP_107018_20181001_20181001_01_RT_B5.TIF",
            "type": "image/tiff; application=geotiff",
            "eo:bands": [
                4
            ],
            "title": "Band 5 (nir)"
        },
        "B6": {
            "href": "https://landsat-pds.s3.amazonaws.com/c1/L8/107/018/LC08_L1TP_107018_20181001_20181001_01_RT/LC08_L1TP_107018_20181001_20181001_01_RT_B6.TIF",
            "type": "image/tiff; application=geotiff",
            "eo:bands": [
                5
            ],
            "title": "Band 6 (swir16)"
        },
        "B7": {
            "href": "https://landsat-pds.s3.amazonaws.com/c1/L8/107/018/LC08_L1TP_107018_20181001_20181001_01_RT/LC08_L1TP_107018_20181001_20181001_01_RT_B7.TIF",
            "type": "image/tiff; application=geotiff",
            "eo:bands": [
                6
            ],
            "title": "Band 7 (swir22)"
        },
        "B8": {
            "href": "https://landsat-pds.s3.amazonaws.com/c1/L8/107/018/LC08_L1TP_107018_20181001_20181001_01_RT/LC08_L1TP_107018_20181001_20181001_01_RT_B8.TIF",
            "type": "image/tiff; application=geotiff",
            "eo:bands": [
                7
            ],
            "title": "Band 8 (pan)"
        },
        "B9": {
            "href": "https://landsat-pds.s3.amazonaws.com/c1/L8/107/018/LC08_L1TP_107018_20181001_20181001_01_RT/LC08_L1TP_107018_20181001_20181001_01_RT_B9.TIF",
            "type": "image/tiff; application=geotiff",
            "eo:bands": [
                8
            ],
            "title": "Band 9 (cirrus)"
        },
        "B10": {
            "href": "https://landsat-pds.s3.amazonaws.com/c1/L8/107/018/LC08_L1TP_107018_20181001_20181001_01_RT/LC08_L1TP_107018_20181001_20181001_01_RT_B10.TIF",
            "type": "image/tiff; application=geotiff",
            "eo:bands": [
                9
            ],
            "title": "Band 10 (lwir)"
        },
        "B11": {
            "href": "https://landsat-pds.s3.amazonaws.com/c1/L8/107/018/LC08_L1TP_107018_20181001_20181001_01_RT/LC08_L1TP_107018_20181001_20181001_01_RT_B11.TIF",
            "type": "image/tiff; application=geotiff",
            "eo:bands": [
                10
            ],
            "title": "Band 11 (lwir)"
        },
        "BQA": {
            "href": "https://landsat-pds.s3.amazonaws.com/c1/L8/107/018/LC08_L1TP_107018_20181001_20181001_01_RT/LC08_L1TP_107018_20181001_20181001_01_RT_BQA.TIF",
            "title": "Band quality data",
            "type": "image/tiff; application=geotiff"
        },
        "MTL": {
            "href": "https://landsat-pds.s3.amazonaws.com/c1/L8/107/018/LC08_L1TP_107018_20181001_20181001_01_RT/LC08_L1TP_107018_20181001_20181001_01_RT_MTL.txt",
            "title": "original metadata file",
            "type": "text/plain"
        },
        "thumbnail": {
            "href": "https://landsat-pds.s3.amazonaws.com/c1/L8/107/018/LC08_L1TP_107018_20181001_20181001_01_RT/LC08_L1TP_107018_20181001_20181001_01_RT_thumb_large.jpg",
            "title": "Thumbnail image",
            "type": "image/jpeg"
        },
        "index": {
            "href": "https://landsat-pds.s3.amazonaws.com/c1/L8/107/018/LC08_L1TP_107018_20181001_20181001_01_RT/index.html",
            "type": "text/html",
            "title": "HTML index page"
        }
    },
    "links": [
        {
            "rel": "self",
            "href": "https://odu9mlf7d6.execute-api.us-east-1.amazonaws.com/stage/search?id=LC08_L1TP_107018_20181001_20181001_01_RT"
        },
        {
            "rel": "parent",
            "href": "https://odu9mlf7d6.execute-api.us-east-1.amazonaws.com/stage/stac/collections/landsat-8-l1"
        },
        {
            "rel": "root",
            "href": "https://odu9mlf7d6.execute-api.us-east-1.amazonaws.com/stage/stac"
        }
    ]
}<|MERGE_RESOLUTION|>--- conflicted
+++ resolved
@@ -1,5 +1,5 @@
 {
-    "stac_version": "0.8.1",
+    "stac_version": "0.9.0",
     "stac_extensions": [
       "eo",
       "instrument",
@@ -44,25 +44,14 @@
     "properties": {
         "datetime": "2018-10-01T01:08:32.033Z",
         "eo:cloud_cover": 78,
-<<<<<<< HEAD
         "sun_azimuth": 168.8989761,
         "sun_elevation": 26.32596431,
         "landsat:path": 107,
         "landsat:row": 18,
         "eo:gsd": 30,
         "platform": "landsat-8",
-        "instrument": "oli_tirs",
+        "instrument": ["oli", "tirs"],
         "off_nadir": 0,
-=======
-        "eo:sun_azimuth": 168.8989761,
-        "eo:sun_elevation": 26.32596431,
-        "platform": "landsat-8",
-        "instruments": ["oli", "tirs"],
-        "landsat:path": 107,
-        "landsat:row": 18,
-        "eo:gsd": 30,
-        "eo:off_nadir": 0,
->>>>>>> a3c06979
         "eo:bands": [
             {
                 "name": "B1",
