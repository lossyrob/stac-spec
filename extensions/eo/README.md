# EO Extension Specification (`eo`)

**Extension [Maturity Classification](../README.md#extension-maturity): Pilot**

This document explains the fields of the STAC Electro-Optical (EO) Extension to a STAC Item. EO
data is considered to be data that represents a snapshot of the earth for a single date and time. It
could consist of multiple spectral bands in any part of the electromagnetic spectrum. Examples of EO
data include sensors with visible, short-wave and mid-wave IR bands (e.g., the OLI instrument on
Landsat-8), long-wave IR bands (e.g. TIRS aboard Landsat-8).

**Note:** This extension used to be called Earth Observation with a much broader scope (including
Synthetic Aperture Radar (SAR), etc). The decision was made to limit this to what was already its 
natural focus, and encourage other sensors to make their own extensions. Once that happens some of
these fields will evolve to higher level extensions. In the meantime other implementations are welcome
to reuse the names and definitions here.

A lot of EO data will have common metadata across many Items. 
It is not necessary, but recommended to use the [Commons extension](../commons/README.md)
(see chapter "Placing common fields in Collections").

If the data has been collected by a satellite, it is strongly recommended to use the [`sat` extension](../sat/README.md), which in turn requires the [`instrument` extension](../instrument/README.md). If the data has been collected on an airborne platform is is strongly recommended to use the [`instrument` extension](../instrument/README.md).

- [Example (Landsat 8)](examples/example-landsat8.json)
- [JSON Schema](json-schema/schema.json)

## Item fields

| Field Name       | Type                     | Description |
| ---------------- | ------------------------ | ----------- |
| eo:gsd           | number                   | **REQUIRED.** Ground Sample Distance at the sensor. |
| eo:bands         | [[Band Object](#band-object)] | **REQUIRED.** This is a list of the available bands where each item is a [Band Object](#band-object). |
| eo:epsg          | integer\|null            | [EPSG code](http://www.epsg-registry.org/) of the datasource, `null` if no EPSG code. |
| eo:cloud_cover   | number                   | Estimate of cloud cover as a percentage (0-100) of the entire scene. If not available the field should not be provided. |

**eo:gsd** is the nominal Ground Sample Distance for the data, as measured in meters on the ground. There are many
definitions of GSD. The value of this attribute should be related to the spatial resolution at the sensor, rather
than the pixel size of images after orthorectification, pansharpening, or scaling.
The GSD of a sensor can vary depending on off-nadir and wavelength, so it is at the discretion of the implementer
to decide which value most accurately represents the GSD. For example, Landsat8 optical and short-wave IR bands 
are all 30 meters, but the panchromatic band is 15 meters. The
`eo:gsd` should be 30 meters in this case because that is nominal spatial resolution at the sensor. The Planet 
PlanetScope Ortho Tile Product has an `eo:gsd` of 3.7 (or 4 if rounding), even though the pixel size of the images is 
3.125.   For example, one might choose for WorldView-2 the 
Multispectral 20° off-nadir value of 2.07 and for WorldView-3 the Multispectral 20° off-nadir value of 1.38.

**eo:epsg** - A Coordinate Reference System (CRS) is the native reference system (sometimes called a
'projection') used by the data, and can usually be referenced using an [EPSG code](http://epsg.io).
If the data does not have a CRS, such as in the case of non-rectified imagery with Ground Control
Points, eo:epsg should be set to null. It should also be set to null if a CRS exists, but for which
there is no valid EPSG code.

### Band Object

| Field Name          | Type   | Description                                                  |
| ------------------- | ------ | ------------------------------------------------------------ |
| name                | string | The name of the band (e.g., "B01", "B02", "B1", "B5", "QA"). |
| common_name         | string | The name commonly used to refer to the band to make it easier to search for bands across instruments. See the [list of accepted common names](#common-band-names). |
| description         | string | Description to fully explain the band. [CommonMark 0.29](http://commonmark.org/) syntax MAY be used for rich text representation. |
| gsd                 | number | Ground Sample Distance, the nominal distance between pixel centers available, in meters. Defaults to `eo:gsd` if not provided. |
| accuracy            | number | The expected error between the measured location and the true location of a pixel, in meters on the ground. |
| center_wavelength   | number | The center wavelength of the band, in micrometers (μm).      |
| full_width_half_max | number | Full width at half maximum (FWHM). The width of the band, as measured at half the maximum transmission, in micrometers (μm). |

**eo:gsd** is the Ground Sample Distance, measured in meters on the ground. This value is the nominal distance between 
pixel centers for the data.
Since GSD can vary across a scene depending on projection, this should be the average or most
commonly used GSD in the center of the image. For instance, Landsat8 optical and short-wave IR bands are 30 meters
and the panchromatic band is 15 meters. The Planet PlanetScope Ortho Tile Product has a band `gsd` of 3.125 (3 if 
rounding), which is different from the `eo:gsd` of 3.7 (4 if rounding).

**full_width_half_max** (FWHM) is a common way to describe the size of a spectral band. It is the
width, in micrometers (μm), of the bandpass measured at a half of the maximum transmission. Thus, if the
maximum transmission of the bandpass was 80%, the FWHM is measured as the width of the bandpass at
40% transmission.

#### Common Band Names

The band's common_name is the name that is commonly used to refer to that band's spectral
properties. The table below shows the common name based on the average band range for the band
numbers of several popular instruments.

| Common Name | Band Range (μm) | Landsat 5/7 | Landsat 8 | Sentinel 2 | MODIS |
| ----------- | --------------- | ----------- | --------- | ---------- | ----- |
| coastal     | 0.40 - 0.45     |             | 1         | 1          |       |
| blue        | 0.45 - 0.50     | 1           | 2         | 2          | 3     |
| green       | 0.50 - 0.60     | 2           | 3         | 3          | 4     |
| red         | 0.60 - 0.70     | 3           | 4         | 4          | 1     |
| yellow      | 0.58 - 0.62     |             |           |            |       |
| pan         | 0.50 - 0.70     | 8 (*L7 only*) | 8         |            |       |
| rededge     | 0.70 - 0.75     |             |           |            |       |
| nir         | 0.75 - 1.00     | 4           |           | 8          | 2     |
| nir08       | 0.75 - 0.90     |             | 5         | 8a         |       |
| nir09       | 0.85 - 1.05     |             |           | 9          |       |
| cirrus      | 1.35 - 1.40     |             | 9         | 10         | 26    |
| swir16      | 1.55 - 1.75     | 5           | 6         | 11         | 6     |
| swir22      | 2.10 - 2.30     | 7           | 7         | 12         | 7     |
| lwir        | 10.5 - 12.5     | 6           |           |            |       |
| lwir11      | 10.5 - 11.5     |             | 10        |            | 31    |
| lwir12      | 11.5 - 12.5     |             | 11        |            | 32    |

The difference between the `nir`, `nir08`, and `nir09` bands are that the `nir` band is a wider band that covers most of the spectral range of 0.75μm to 1.0μm. `nir08` and `nir09` are narrow bands centered 0.85μm and 0.95μm respectively. The same goes for the difference between `lwir`, `lwir11` and `lwir12`. 

## Associating assets with bands

Asset definitions that contain band data should reference the band index. Each asset should provide a `eo:bands` property that is an array of 0 based indexes to the correct [Band Objects](#band-object).

### Item [`Asset Object`](../../item-spec/item-spec.md#asset-object) fields
| Field Name | Type     | Description                                  |
| ---------- | -------- | -------------------------------------------- |
| eo:bands   | [number] | Lists the band names available in the asset. |

See [example-landsat8.json](examples/example-landsat8.json) for a full example.
```
{
  "stac_version": "0.8.1",
  "stac_extensions": ["eo"],
  "id": "LC08_L1TP_107018_20181001_20181001_01_RT",
  "type": "Feature",
  ...
  "properties": {
    ...
    "eo:bands": [
      {
        "name": "B1",
        "common_name": "coastal",
        "gsd": 30,
        "center_wavelength": 0.44,
        "full_width_half_max": 0.02
      },
      {
        "name": "B2",
        "common_name": "blue",
        "gsd": 30,
        "center_wavelength": 0.48,
        "full_width_half_max": 0.06
      },
      {
        "name": "B3",
        "common_name": "green",
        "gsd": 30,
        "center_wavelength": 0.56,
        "full_width_half_max": 0.06
      },
      ...
    ]
  },
  "assets": {
    "B1": {
      "href": "https://landsat-pds.s3.amazonaws.com/c1/L8/107/018/LC08_L1TP_107018_20181001_20181001_01_RT/LC08_L1TP_107018_20181001_20181001_01_RT_B1.TIF",
      "type": "image/tiff; application=geotiff",
      "eo:bands": [0],
      "title": "Band 1 (coastal)"
    },
    "B2": {
      "href": "https://landsat-pds.s3.amazonaws.com/c1/L8/107/018/LC08_L1TP_107018_20181001_20181001_01_RT/LC08_L1TP_107018_20181001_20181001_01_RT_B2.TIF",
      "type": "image/tiff; application=geotiff",
      "eo:bands": [1],
      "title": "Band 2 (blue)"
    },
    "B3": {
      "href": "https://landsat-pds.s3.amazonaws.com/c1/L8/107/018/LC08_L1TP_107018_20181001_20181001_01_RT/LC08_L1TP_107018_20181001_20181001_01_RT_B3.TIF",
      "type": "image/tiff; application=geotiff",
      "eo:bands": [2],
      "title": "Band 3 (green)"
    },
    ...
  }
}
```
Planet example:

```
{
  "stac_version": "0.8.1",
  "stac_extensions": ["eo"],
  "id": "20171110_121030_1013",
  "type": "Feature",
  ...
  "properties": {
    ...
    "eo:bands": [
      {
        "full_width_half_max": 0.08,
        "center_wavelength": 0.63,
        "common_name": "red"
      },
      {
        "full_width_half_max": 0.09,
        "center_wavelength": 0.545,
        "common_name": "green"
      },
      {
        "full_width_half_max": 0.06,
        "center_wavelength": 0.485,
        "common_name": "blue"
      },
      {
        "full_width_half_max": 0.08,
        "center_wavelength": 0.82,
        "common_name": "nir"
      }
    ]
  },
  "assets": {
    "analytic": {
      "href": "https://api.planet.com/data/v1/assets/eyJpIjogIjIwMTcxMTEwXzEyMTAxMF8xMDEzIiwgImMiOiAiUFNTY2VuZTRCYW5kIiwgInQiOiAiYW5hbHl0aWMiLCAiY3QiOiAiaXRlbS10eXBlIn0",
      "title": "PSScene4Band GeoTIFF (COG)",
      "type": "image/tiff; application=geotiff; profile=cloud-optimized",
      "eo:bands": [0,1,2,3]
    }
  }
}
```

## Implementations

A number of implementations listed on [STAC Implementations page](../../implementations.md) are making use of the core EO 
properties, including the SpaceNet, CBERS, sat-api and Planet implementations. This is not marked as more mature because
the eo:bands portion is still being fleshed out.

## Extensions

<<<<<<< HEAD
The [extensions page](../README.md) gives an overview about related extensions.

### Placing common fields in Collections
A lot of EO data will have common metadata across many Items. It is not necessary, but recommended	
to use the [Commons extension](../commons/README.md) in combination with [STAC Collections](../../collection-spec/README.md).
The exact metadata that would appear in a STAC Collection record will vary depending on the dataset.
=======
The [extensions page](../README.md) gives an overview about related extensions. Of particular relevance to EO data:

* the [Sat Extension Specification](../sat/README.md) to describe SAR data collected from a satellite.
* the [Instrument Extension Specification](../instrument/README.md) is required when using the EO extension, which contains fields about the sensor and platform used to collect the data. It is required when using the Sat extension.
>>>>>>> 15701002
<|MERGE_RESOLUTION|>--- conflicted
+++ resolved
@@ -220,16 +220,12 @@
 
 ## Extensions
 
-<<<<<<< HEAD
-The [extensions page](../README.md) gives an overview about related extensions.
+The [extensions page](../README.md) gives an overview about related extensions. Of particular relevance to EO data:
+
+* the [Sat Extension Specification](../sat/README.md) to describe SAR data collected from a satellite.
+* the [Instrument Extension Specification](../instrument/README.md) is required when using the EO extension, which contains fields about the sensor and platform used to collect the data. It is required when using the Sat extension.
 
 ### Placing common fields in Collections
 A lot of EO data will have common metadata across many Items. It is not necessary, but recommended	
 to use the [Commons extension](../commons/README.md) in combination with [STAC Collections](../../collection-spec/README.md).
-The exact metadata that would appear in a STAC Collection record will vary depending on the dataset.
-=======
-The [extensions page](../README.md) gives an overview about related extensions. Of particular relevance to EO data:
-
-* the [Sat Extension Specification](../sat/README.md) to describe SAR data collected from a satellite.
-* the [Instrument Extension Specification](../instrument/README.md) is required when using the EO extension, which contains fields about the sensor and platform used to collect the data. It is required when using the Sat extension.
->>>>>>> 15701002
+The exact metadata that would appear in a STAC Collection record will vary depending on the dataset.