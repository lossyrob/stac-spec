{
  "stac_version": "0.8.1",
  "stac_extensions": [
    "checksum",
    "datetime-range",
    "sar",
<<<<<<< HEAD
    "sat"
=======
    "instrument"
>>>>>>> a3c06979
  ],
  "id": "S1A_EW_GRDM_1SSH_20181103T235855_20181103T235955_024430_02AD5D_5616",
  "type": "Feature",
  "bbox": [-70.275032,-64.72924,-65.087479,-51.105831],
  "geometry": {
    "type": "Polygon",
    "coordinates": [
      [
        [-67.071648,-64.72924],
        [-65.087479,-56.674374],
        [-68.033211,-51.105831],
        [-70.275032,-59.805672],
        [-67.071648,-64.72924]
      ]
    ]
  },
  "properties": {
    "datetime": "2018-11-03T23:58:55.617217Z",
    "dtr:start_datetime": "2018-11-03T23:58:55.121559Z",
    "dtr:end_datetime": "2018-11-03T23:59:55.112875Z",
    "platform": "sentinel-1a",
    "constellation": "sentinel-1",
    "instruments": ["c-sar"],
<<<<<<< HEAD
    "pass_direction": "ascending",
    "relative_orbit": 33,
=======
>>>>>>> a3c06979
    "sar:instrument_mode": "EW",
    "sar:polarization": ["HH"],
    "sar:resolution_range": 50,
    "sar:resolution_azimuth": 50,
    "sar:pixel_spacing_range": 25,
    "sar:pixel_spacing_azimuth": 25,
    "sar:looks_range": 3,
    "sar:looks_azimuth": 1,
    "sar:looks_equivalent_number": 2.7,
    "sar:frequency_band": "C",
    "sar:center_wavelength": 5.546576466235,
    "sar:center_frequency": 5.405,
    "sar:type": "GRD",
    "sar:bands": [
      {
        "name": "band_1",
        "polarization": "HH"
      }
    ]
  },
  "assets": {
    "noises": {
      "href": "./annotation/calibration/noise-s1a-ew-grd-hh-20181103t235855-20181103t235955-024430-02ad5d-001.xml",
      "title": "Calibration Schema",
      "type": "text/xml",
      "checksum:multihash": "90e40210a30d1711e81a4b11ef67b28744321659"
    },
    "calibrations": {
      "href": "./annotation/calibration/calibration-s1a-ew-grd-hh-20181103t235855-20181103t235955-024430-02ad5d-001.xml",
      "title": "Noise Schema",
      "type": "text/xml",
      "checksum:multihash": "90e402104fc5351af67db0b8f1746efe421a05e4"
    },
    "products": {
      "href": "./annotation/s1a-ew-grd-hh-20181103t235855-20181103t235955-024430-02ad5d-001.xml",
      "title": "Product Schema",
      "type": "text/xml",
      "checksum:multihash": "90e402107a7f2588a85362b9beea2a12d4514d45"
    },
    "measurement": {
      "href": "./measurement/s1a-ew-grd-hh-20181103t235855-20181103t235955-024430-02ad5d-001.tiff",
      "title": "Measurements",
      "type": "image/tiff",
      "sar:bands": [0],
      "checksum:multihash": "90e40210163700a8a6501eccd00b6d3b44ddaed0"
    },
    "thumbnail": {
      "href": "./preview/quick-look.png",
      "title": "Thumbnail",
      "type": "image/png",
      "checksum:multihash": "90e40210f52acd32b09769d3b1871b420789456c"
    }
  },
  "links": [
    {
      "rel": "self",
      "href": "https://example.com/collections/sentinel-1/items/S1A_EW_GRDM_1SSH_20181103T235855_20181103T235955_024430_02AD5D_5616"
    },
    {
      "rel": "parent",
      "href": "https://example.com/collections/sentinel-1"
    },
    {
      "rel": "root",
      "href": "https://example.com/collections"
    }
  ]
}<|MERGE_RESOLUTION|>--- conflicted
+++ resolved
@@ -1,14 +1,11 @@
 {
-  "stac_version": "0.8.1",
+  "stac_version": "0.9.0",
   "stac_extensions": [
     "checksum",
     "datetime-range",
     "sar",
-<<<<<<< HEAD
-    "sat"
-=======
+    "sat",
     "instrument"
->>>>>>> a3c06979
   ],
   "id": "S1A_EW_GRDM_1SSH_20181103T235855_20181103T235955_024430_02AD5D_5616",
   "type": "Feature",
@@ -32,11 +29,8 @@
     "platform": "sentinel-1a",
     "constellation": "sentinel-1",
     "instruments": ["c-sar"],
-<<<<<<< HEAD
     "pass_direction": "ascending",
     "relative_orbit": 33,
-=======
->>>>>>> a3c06979
     "sar:instrument_mode": "EW",
     "sar:polarization": ["HH"],
     "sar:resolution_range": 50,
