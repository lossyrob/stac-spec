# SAR Extension Specification (`sar`)

**Extension [Maturity Classification](../README.md#extension-maturity): Proposal**

This document explains the fields of the STAC Synthetic-Aperture Radar (SAR) Extension to a STAC Item.
SAR data is considered to be data that represents a snapshot of the earth for a single date and time taken by a synthetic-aperture radar system such as Sentinel-1, RADARSAT or EnviSAT.

It is not necessary, but recommended to use the [Commons extension](../commons/README.md) (see chapter "Placing common fields in Collections").

- [Examples](examples/) (for example [Sentinel-1](examples/sentinel1.json) and [Envisat](examples/envisat.json))
- [JSON Schema](schema.json)

## Item fields

**Note:** In the following specification *range* values are meant to be measured perpendicular to the flight path and *azimuth* values are meant to be measured parallel to the flight path.

<<<<<<< HEAD
| Field Name            | Type          | Description                                                  |
| --------------------- | ------------- | ------------------------------------------------------------ |
| sar:platform          | string        | **REQUIRED.** Unique name of the specific platform the instrument is attached to. For satellites this would be the name of the satellite (e.g., sentinel-1A). |
| sar:constellation     | string        | Name of the constellation that the platform belongs to. See below for details. |
| sar:instrument        | string        | **REQUIRED.** Name of the sensor used, although for Items which contain data from multiple sensors this could also name multiple sensors. |
| sar:instrument_mode   | string        | **REQUIRED.** The name of the sensor acquisition mode that is commonly used. This should be the short name, if available. For example, `WV` for "Wave mode" of Sentinel-1 and Envisat ASAR satellites. |
| sar:frequency_band    | string        | **REQUIRED.** The common name for the frequency band to make it easier to search for bands across instruments. See section "Common Frequency Band Names" for a list of accepted names. |
| sar:center_wavelength | number        | The center wavelength of the instrument, in centimeters (cm). |
| sar:center_frequency  | number        | The center frequency of the instrument, in gigahertz (GHz).  |
| sar:polarization      | [string]      | **REQUIRED.** A single polarization or a polarization combination specified as array. See below for more details. |
| sar:bands             | [Band Object] | This is a list of the available bands where each item is a Band Object. See section "Band Object" for details. |
| sar:pass_direction    | string\|null  | **REQUIRED.** Direction of the orbit, either `ascending`, `descending` or `null` if not relevant. |
| sar:type              | string        | **REQUIRED.** The product type, for example `RAW`, `GRD`, `OCN` or `SLC` for Sentinel-1. |
| sar:resolution        | [number]      | The maximum ability to distinguish two adjacent targets, in meters (m). The first element of the array is the range resolution, the second element is the azimuth resolution. |
| sar:pixel_spacing     | [number]      | The distance between adjacent pixels, in meters (m). The first element of the array is the range pixel spacing, the second element is the azimuth pixel spacing. Strongly RECOMMENDED to be specified for products of type `GRD`. |
| sar:looks             | [number]      | The number of groups of signal samples (looks). The first element of the array must be the number of range looks, the second element must be the number of azimuth looks, the optional third element is the equivalent number of looks (ENL). |
| sar:absolute_orbit    | integer       | An absolute orbit number associated with the acquisition. See below for details. |
| sar:relative_orbit    | integer       | A relative orbit number associated with the acquisition. See below for details. |
| sar:incidence_angle   | number        | The center incidence angle is the angle defined by the incident radar beam at the scene center and the vertical (normal) to the intercepting surface. Measured in degrees (0-90). |

**sar:absolute_orbit** usually corresponds to the number of orbits elapsed since satellite launch (e.g. ALOS, ERS-1/2, JERS-1, RADARSAT-1 and Sentinel-1). For airborne SAR such as UAVSAR it can be the [Flight ID](http://uavsar.jpl.nasa.gov/cgi-bin/data.pl) or a similar concept. The center orbit number should be specified if readily available, otherwise the orbit number at the start of the flight can be used instead.

**sar:relative_orbit** is a count of orbits from 1 to the number of orbits contained in a repeat cycle, where relative orbit 1 starts from a defined reference for a given satellite. This property is usually not set for airborne SAR such as UAVSAR. The center orbit number should be specified if readily available, otherwise the orbit number at the start of the flight can be used instead.
=======
| Field Name            | Type               | Description                                                  |
| --------------------- | ------------------ | ------------------------------------------------------------ |
| sar:platform          | string             | **REQUIRED.** Unique name of the specific platform the instrument is attached to. For satellites this would be the name of the satellite (e.g., sentinel-1A). |
| sar:constellation     | string             | Name of the constellation that the platform belongs to. See below for details. |
| sar:instrument        | string             | **REQUIRED.** Name of the sensor used, although for Items which contain data from multiple sensors this could also name multiple sensors. |
| sar:instrument_mode   | string             | **REQUIRED.** The name of the sensor acquisition mode that is commonly used. This should be the short name, if available. For example, `WV` for "Wave mode" of Sentinel-1 and Envisat ASAR satellites. |
| sar:frequency_band    | string             | **REQUIRED.** The common name for the frequency band to make it easier to search for bands across instruments. See section "Common Frequency Band Names" for a list of accepted names. |
| sar:center_wavelength | number             | The center wavelength of the instrument, in centimeters (cm). |
| sar:center_frequency  | number             | The center frequency of the instrument, in gigahertz (GHz). |
| sar:polarization      | [string]           | **REQUIRED.** A single polarization or a polarization combination specified as array. See below for more details. |
| sar:bands             | [Band Object]      | This is a list of the available bands where each item is a Band Object. See section "Band Object" for details. |
| sar:pass_direction    | string\|null       | **REQUIRED.** Direction of the orbit, either `ascending`, `descending` or `null` if not relevant. |
| sar:type              | string             | **REQUIRED.** The product type, for example `RAW`, `GRD`, `OCN` or `SLC` for Sentinel-1. |
| sar:resolution_range  | number             | The range resolution, which is the maximum ability to distinguish two adjacent targets perpendicular to the flight path, in meters (m).  |
| sar:resolution_azimuth | number            | The azimuth resolution, which is the maximum ability to distinguish two adjacent targets parallel to the flight path, in meters (m).  |
| sar:pixel_spacing_range | number           | The range azimuth, which is the distance between adjacent pixels perpendicular to the flight path, in meters (m). Strongly RECOMMENDED to be specified for products of type `GRD`. |
| sar:pixel_spacing_azimuth | number         | The azimuth pixel spacing, which is the distance between adjacent pixels parallel to the flight path, in meters (m). Strongly RECOMMENDED to be specified for products of type `GRD`. |
| sar:looks_range       | number             | Number of range looks, which is the number of groups of signal samples (looks) perpendicular to the flight path. |
| sar:looks_azimuth     | number             | Number of azimuth looks, which is the number of groups of signal samples (looks) parallel to the flight path. |
| sar:looks_equivalent_number | number       | The equivalent number of looks (ENL). |
| sar:observation_direction | string         | Antenna pointing direction relative to the flight trajectory of the satellite, either `left` or `right`.
| sar:absolute_orbit    | [number\|[number]] | A list of absolute orbit numbers. See below for details. |
| sar:off_nadir         | [number\|[number]] | Viewing angle(s). Measured in degrees (0-90). See below for details. |


**sar:absolute_orbit** lists absolute orbit numbers. Usually corresponds to the orbit count within the orbit cycle (e.g. ALOS, ERS-1/2, JERS-1, and RADARSAT-1, Sentinel-1). For UAVSAR it is the [Flight ID](http://uavsar.jpl.nasa.gov/cgi-bin/data.pl). A range can be specified as two element array in the array, e.g. `[25101, [25131, 25140]]` would be 25101 and 25131 to 25140.
>>>>>>> 15eb0c36

**sar:constellation** is the name of the group of satellites that have similar payloads and have their orbits arranged in a way to increase the temporal resolution of acquisitions of data with similar geometric and radiometric characteristics. Examples are the Sentinel-1 [constellation](https://www.esa.int/Our_Activities/Observing_the_Earth/Copernicus/Sentinel-1/Satellite_constellation), which has S1A, S1B, S1C and S1D and RADARSAT, which has RADARSAT-1 and RADARSAT-2. This field allows users to search for Sentinel-1 data, for example, without needing to specify which specific platform the data came from.

**sar:polarization** specifies a single polarization or a polarization combination. For single polarized radars one of `HH`, `VV`, `HV` or `VH` must be set. Fully polarimetric radars add all four polarizations to the array. Dual polarized radars and alternating polarization add the corresponding polarizations to the array, for instance for `HH+HV` add both `HH` and `HV`.

### Common Frequency Band Names

The `sar:freuency_band` is the name that is commonly used to refer to that band's spectral
properties. The table below shows the common name based on the wavelength and frequency ranges for several SAR satellites.

| Common Name | Wavelength Range (cm) | Frequency Range (GHz) | Satellites |
| ----------- | --------------------- | --------------------- | ---------- |
| P           | 30 - 120              | 0.25 - 1              | |
| L           | 15 - 30               | 1 - 2                 | ALOS, JERS, NISAR, SOACOM |
| S           | 7.5 - 15              | 2 - 4                 | HJ-1C |
| C           | 3.8 - 7.5             | 4 - 8                 | EnviSat, ERS, Radarsat, Risat-1, Sentinel-1 |
| X           | 2.4 - 3.8             | 8 - 12.5              | Cosmo-SkyMed, TerraSAR-X, RanDEM-X, PAZ, KOMPSat-5 |
| Ku          | 1.7 - 2.4             | 12.5 - 18             | |
| K           | 1.1 - 1.7             | 18 - 26.5             | |
| Ka          | 0.75 - 1.1            | 26.5 - 40             | |

### Date and Time

In SAR, you usually have frame start and end time. To describe this information it is recommended to use the [Datetime Range Extension Specification](../datetime-range/README.md). The center time of the frame should be specified with the `datetime` property for [STAC ITems](../../item-spec/item-spec.md).

### Band Object

The bands contained in SAR image are dependent on the `sar:type`. For example, single look complex (SLC) data contain both phase and amplitude information of the signal. This may be provided for instance in form of complex number components (i and q bands) for each available polarization. Multilooked data (for example GRD in case of Sentinel-1) contain only amplitude and intensity bands for each polarization. Geocoded data contain radiometrically calibrated and terrain corrected data such as sigma0 or flattening gamma and may also contain angular information such as projected local incidence angle. Details about each band and the respective processing applied is given in its description.

| Field Name          | Type         | Description |
| ------------------- | ------------ | ----------- |
| name                | string       | The name of the band. |
| description         | string       | Description to fully explain the band, should include processing information. [CommonMark 0.28](http://commonmark.org/) syntax MAY be used for rich text representation. |
| data_type           | string       | Specifies the type of the data contained in the band, for example `amplitude`, `intensity`, `phase`, `angle`, `sigma0`, `gamma0`. |
| unit                | string       | The unit of measurement for the data, preferably the symbols from [SI](https://physics.nist.gov/cuu/Units/units.html) or [UDUNITS](https://ncics.org/portfolio/other-resources/udunits2/). |
| polarization        | string\|null | The polarization of the band, either `HH`, `VV`, `HV`, `VH` or `null` if not applicable. |

## Associating assets with bands

Asset definitions that contain band data should reference the band index. Each asset should provide a `sar:bands` property that is an array of 0 based indexes to the correct Band Objects.

### Item `Asset Object` fields
| Field Name | Type     | Description                                  |
| ---------- | -------- | -------------------------------------------- |
| sar:bands  | [number] | Lists the band names available in the asset. |

## Extensions

The [extensions page](../README.md) gives an overview about related extensions, for example:

* the [Datetime Range Extension Specification](../datetime-range/README.md) to describe frame start and end time.

### Placing common fields in Collections
A lot of SAR data will have common metadata across many Items. It is not necessary, but recommended	
to use the [Commons extension](../commons/README.md) in combination with [STAC Collections](../../collection-spec/README.md).
The exact metadata that would appear in a STAC Collection record will vary depending on the dataset.<|MERGE_RESOLUTION|>--- conflicted
+++ resolved
@@ -14,58 +14,34 @@
 
 **Note:** In the following specification *range* values are meant to be measured perpendicular to the flight path and *azimuth* values are meant to be measured parallel to the flight path.
 
-<<<<<<< HEAD
-| Field Name            | Type          | Description                                                  |
-| --------------------- | ------------- | ------------------------------------------------------------ |
-| sar:platform          | string        | **REQUIRED.** Unique name of the specific platform the instrument is attached to. For satellites this would be the name of the satellite (e.g., sentinel-1A). |
-| sar:constellation     | string        | Name of the constellation that the platform belongs to. See below for details. |
-| sar:instrument        | string        | **REQUIRED.** Name of the sensor used, although for Items which contain data from multiple sensors this could also name multiple sensors. |
-| sar:instrument_mode   | string        | **REQUIRED.** The name of the sensor acquisition mode that is commonly used. This should be the short name, if available. For example, `WV` for "Wave mode" of Sentinel-1 and Envisat ASAR satellites. |
-| sar:frequency_band    | string        | **REQUIRED.** The common name for the frequency band to make it easier to search for bands across instruments. See section "Common Frequency Band Names" for a list of accepted names. |
-| sar:center_wavelength | number        | The center wavelength of the instrument, in centimeters (cm). |
-| sar:center_frequency  | number        | The center frequency of the instrument, in gigahertz (GHz).  |
-| sar:polarization      | [string]      | **REQUIRED.** A single polarization or a polarization combination specified as array. See below for more details. |
-| sar:bands             | [Band Object] | This is a list of the available bands where each item is a Band Object. See section "Band Object" for details. |
-| sar:pass_direction    | string\|null  | **REQUIRED.** Direction of the orbit, either `ascending`, `descending` or `null` if not relevant. |
-| sar:type              | string        | **REQUIRED.** The product type, for example `RAW`, `GRD`, `OCN` or `SLC` for Sentinel-1. |
-| sar:resolution        | [number]      | The maximum ability to distinguish two adjacent targets, in meters (m). The first element of the array is the range resolution, the second element is the azimuth resolution. |
-| sar:pixel_spacing     | [number]      | The distance between adjacent pixels, in meters (m). The first element of the array is the range pixel spacing, the second element is the azimuth pixel spacing. Strongly RECOMMENDED to be specified for products of type `GRD`. |
-| sar:looks             | [number]      | The number of groups of signal samples (looks). The first element of the array must be the number of range looks, the second element must be the number of azimuth looks, the optional third element is the equivalent number of looks (ENL). |
-| sar:absolute_orbit    | integer       | An absolute orbit number associated with the acquisition. See below for details. |
-| sar:relative_orbit    | integer       | A relative orbit number associated with the acquisition. See below for details. |
-| sar:incidence_angle   | number        | The center incidence angle is the angle defined by the incident radar beam at the scene center and the vertical (normal) to the intercepting surface. Measured in degrees (0-90). |
+| Field Name                | Type          | Description                                                  |
+| ------------------------- | ------------- | ------------------------------------------------------------ |
+| sar:platform              | string        | **REQUIRED.** Unique name of the specific platform the instrument is attached to. For satellites this would be the name of the satellite (e.g., sentinel-1A). |
+| sar:constellation         | string        | Name of the constellation that the platform belongs to. See below for details. |
+| sar:instrument            | string        | **REQUIRED.** Name of the sensor used, although for Items which contain data from multiple sensors this could also name multiple sensors. |
+| sar:instrument_mode       | string        | **REQUIRED.** The name of the sensor acquisition mode that is commonly used. This should be the short name, if available. For example, `WV` for "Wave mode" of Sentinel-1 and Envisat ASAR satellites. |
+| sar:frequency_band        | string        | **REQUIRED.** The common name for the frequency band to make it easier to search for bands across instruments. See section "Common Frequency Band Names" for a list of accepted names. |
+| sar:center_wavelength     | number        | The center wavelength of the instrument, in centimeters (cm). |
+| sar:center_frequency      | number        | The center frequency of the instrument, in gigahertz (GHz). |
+| sar:polarization          | [string]      | **REQUIRED.** A single polarization or a polarization combination specified as array. See below for more details. |
+| sar:bands                 | [Band Object] | This is a list of the available bands where each item is a Band Object. See section "Band Object" for details. |
+| sar:pass_direction        | string\|null  | **REQUIRED.** Direction of the orbit, either `ascending`, `descending` or `null` if not relevant. |
+| sar:type                  | string        | **REQUIRED.** The product type, for example `RAW`, `GRD`, `OCN` or `SLC` for Sentinel-1. |
+| sar:resolution_range      | number        | The range resolution, which is the maximum ability to distinguish two adjacent targets perpendicular to the flight path, in meters (m).  |
+| sar:resolution_azimuth    | number        | The azimuth resolution, which is the maximum ability to distinguish two adjacent targets parallel to the flight path, in meters (m).  |
+| sar:pixel_spacing_range   | number        | The range azimuth, which is the distance between adjacent pixels perpendicular to the flight path, in meters (m). Strongly RECOMMENDED to be specified for products of type `GRD`. |
+| sar:pixel_spacing_azimuth | number        | The azimuth pixel spacing, which is the distance between adjacent pixels parallel to the flight path, in meters (m). Strongly RECOMMENDED to be specified for products of type `GRD`. |
+| sar:looks_range           | number        | Number of range looks, which is the number of groups of signal samples (looks) perpendicular to the flight path. |
+| sar:looks_azimuth         | number        | Number of azimuth looks, which is the number of groups of signal samples (looks) parallel to the flight path. |
+| sar:looks_equivalent_number | number      | The equivalent number of looks (ENL). |
+| sar:observation_direction | string        | Antenna pointing direction relative to the flight trajectory of the satellite, either `left` or `right`.
+| sar:absolute_orbit        | integer       | An absolute orbit number associated with the acquisition. See below for details. |
+| sar:relative_orbit        | integer       | A relative orbit number associated with the acquisition. See below for details. |
+| sar:incidence_angle       | number        | The center incidence angle is the angle defined by the incident radar beam at the scene center and the vertical (normal) to the intercepting surface. Measured in degrees (0-90). |
 
 **sar:absolute_orbit** usually corresponds to the number of orbits elapsed since satellite launch (e.g. ALOS, ERS-1/2, JERS-1, RADARSAT-1 and Sentinel-1). For airborne SAR such as UAVSAR it can be the [Flight ID](http://uavsar.jpl.nasa.gov/cgi-bin/data.pl) or a similar concept. The center orbit number should be specified if readily available, otherwise the orbit number at the start of the flight can be used instead.
 
 **sar:relative_orbit** is a count of orbits from 1 to the number of orbits contained in a repeat cycle, where relative orbit 1 starts from a defined reference for a given satellite. This property is usually not set for airborne SAR such as UAVSAR. The center orbit number should be specified if readily available, otherwise the orbit number at the start of the flight can be used instead.
-=======
-| Field Name            | Type               | Description                                                  |
-| --------------------- | ------------------ | ------------------------------------------------------------ |
-| sar:platform          | string             | **REQUIRED.** Unique name of the specific platform the instrument is attached to. For satellites this would be the name of the satellite (e.g., sentinel-1A). |
-| sar:constellation     | string             | Name of the constellation that the platform belongs to. See below for details. |
-| sar:instrument        | string             | **REQUIRED.** Name of the sensor used, although for Items which contain data from multiple sensors this could also name multiple sensors. |
-| sar:instrument_mode   | string             | **REQUIRED.** The name of the sensor acquisition mode that is commonly used. This should be the short name, if available. For example, `WV` for "Wave mode" of Sentinel-1 and Envisat ASAR satellites. |
-| sar:frequency_band    | string             | **REQUIRED.** The common name for the frequency band to make it easier to search for bands across instruments. See section "Common Frequency Band Names" for a list of accepted names. |
-| sar:center_wavelength | number             | The center wavelength of the instrument, in centimeters (cm). |
-| sar:center_frequency  | number             | The center frequency of the instrument, in gigahertz (GHz). |
-| sar:polarization      | [string]           | **REQUIRED.** A single polarization or a polarization combination specified as array. See below for more details. |
-| sar:bands             | [Band Object]      | This is a list of the available bands where each item is a Band Object. See section "Band Object" for details. |
-| sar:pass_direction    | string\|null       | **REQUIRED.** Direction of the orbit, either `ascending`, `descending` or `null` if not relevant. |
-| sar:type              | string             | **REQUIRED.** The product type, for example `RAW`, `GRD`, `OCN` or `SLC` for Sentinel-1. |
-| sar:resolution_range  | number             | The range resolution, which is the maximum ability to distinguish two adjacent targets perpendicular to the flight path, in meters (m).  |
-| sar:resolution_azimuth | number            | The azimuth resolution, which is the maximum ability to distinguish two adjacent targets parallel to the flight path, in meters (m).  |
-| sar:pixel_spacing_range | number           | The range azimuth, which is the distance between adjacent pixels perpendicular to the flight path, in meters (m). Strongly RECOMMENDED to be specified for products of type `GRD`. |
-| sar:pixel_spacing_azimuth | number         | The azimuth pixel spacing, which is the distance between adjacent pixels parallel to the flight path, in meters (m). Strongly RECOMMENDED to be specified for products of type `GRD`. |
-| sar:looks_range       | number             | Number of range looks, which is the number of groups of signal samples (looks) perpendicular to the flight path. |
-| sar:looks_azimuth     | number             | Number of azimuth looks, which is the number of groups of signal samples (looks) parallel to the flight path. |
-| sar:looks_equivalent_number | number       | The equivalent number of looks (ENL). |
-| sar:observation_direction | string         | Antenna pointing direction relative to the flight trajectory of the satellite, either `left` or `right`.
-| sar:absolute_orbit    | [number\|[number]] | A list of absolute orbit numbers. See below for details. |
-| sar:off_nadir         | [number\|[number]] | Viewing angle(s). Measured in degrees (0-90). See below for details. |
-
-
-**sar:absolute_orbit** lists absolute orbit numbers. Usually corresponds to the orbit count within the orbit cycle (e.g. ALOS, ERS-1/2, JERS-1, and RADARSAT-1, Sentinel-1). For UAVSAR it is the [Flight ID](http://uavsar.jpl.nasa.gov/cgi-bin/data.pl). A range can be specified as two element array in the array, e.g. `[25101, [25131, 25140]]` would be 25101 and 25131 to 25140.
->>>>>>> 15eb0c36
 
 **sar:constellation** is the name of the group of satellites that have similar payloads and have their orbits arranged in a way to increase the temporal resolution of acquisitions of data with similar geometric and radiometric characteristics. Examples are the Sentinel-1 [constellation](https://www.esa.int/Our_Activities/Observing_the_Earth/Copernicus/Sentinel-1/Satellite_constellation), which has S1A, S1B, S1C and S1D and RADARSAT, which has RADARSAT-1 and RADARSAT-2. This field allows users to search for Sentinel-1 data, for example, without needing to specify which specific platform the data came from.
 
