# SAR Extension Specification (`sar`)

**Extension [Maturity Classification](../README.md#extension-maturity): Proposal**

This document explains the fields of the STAC Synthetic-Aperture Radar (SAR) Extension to a STAC Item.
SAR data is considered to be data that represents a snapshot of the earth for a single date and time taken by a synthetic-aperture radar system such as Sentinel-1, RADARSAT or EnviSAT.

It is not necessary, but recommended to use the [Commons extension](../commons/README.md) (see chapter "Placing common fields in Collections").

- [Examples](examples/) (for example [Sentinel-1](examples/sentinel1.json) and [Envisat](examples/envisat.json))
- [JSON Schema](schema.json)

## Item fields

**Note:** In the following specification *range* values are meant to be measured perpendicular to the flight path and *azimuth* values are meant to be measured parallel to the flight path.

| Field Name            | Type               | Description                                                  |
| --------------------- | ------------------ | ------------------------------------------------------------ |
| sar:platform          | string             | **REQUIRED.** Unique name of the specific platform the instrument is attached to. For satellites this would be the name of the satellite (e.g., sentinel-1A). |
| sar:constellation     | string             | Name of the constellation that the platform belongs to. See below for details. |
| sar:instrument        | string             | **REQUIRED.** Name of the sensor used, although for Items which contain data from multiple sensors this could also name multiple sensors. |
| sar:instrument_mode   | string             | **REQUIRED.** The name of the sensor acquisition mode that is commonly used. This should be the short name, if available. For example, `WV` for "Wave mode" of Sentinel-1 and Envisat ASAR satellites. |
| sar:frequency_band    | string             | **REQUIRED.** The common name for the frequency band to make it easier to search for bands across instruments. See section "Common Frequency Band Names" for a list of accepted names. |
| sar:center_wavelength | number             | The center wavelength of the instrument, in centimeters (cm). |
| sar:center_frequency  | number             | The center frequency of the instrument, in gigahertz (GHz). |
| sar:polarization      | [string]           | **REQUIRED.** A single polarization or a polarization combination specified as array. See below for more details. |
| sar:bands             | [Band Object]      | This is a list of the available bands where each item is a Band Object. See section "Band Object" for details. |
| sar:pass_direction    | string\|null       | **REQUIRED.** Direction of the orbit, either `ascending`, `descending` or `null` if not relevant. |
| sar:type              | string             | **REQUIRED.** The product type, for example `RAW`, `GRD`, `OCN` or `SLC` for Sentinel-1. |
<<<<<<< HEAD
| sar:resolution_range  | number             | The range resolution, which is the maximum ability to distinguish two adjacent targets perpendicular to the flight path, in meters (m).  |
| sar:resolution_azimuth | number            | The azimuth resolution, which is the maximum ability to distinguish two adjacent targets parallel to the flight path, in meters (m).  |
| sar:pixel_spacing_range | number           | The range azimuth, which is the distance between adjacent pixels perpendicular to the flight path, in meters (m). Strongly RECOMMENDED to be specified for products of type `GRD`. |
| sar:pixel_spacing_azimuth | number         | The azimuth pixel spacing, which is the distance between adjacent pixels parallel to the flight path, in meters (m). Strongly RECOMMENDED to be specified for products of type `GRD`. |
| sar:looks_range       | number             | Number of range looks, which is the number of groups of signal samples (looks) perpendicular to the flight path. |
| sar:looks_azimuth     | number             | Number of azimuth looks, which is the number of groups of signal samples (looks) parallel to the flight path. |
| sar:looks_equivalent_number | number       | The equivalent number of looks (ENL). |
=======
| sar:resolution        | [number]           | The maximum ability to distinguish two adjacent targets, in meters (m). The first element of the array is the range resolution, the second element is the azimuth resolution. |
| sar:pixel_spacing     | [number]           | The distance between adjacent pixels, in meters (m). The first element of the array is the range pixel spacing, the second element is the azimuth pixel spacing. Strongly RECOMMENDED to be specified for products of type `GRD`. |
| sar:looks             | [number]           | The number of groups of signal samples (looks). The first element of the array must be the number of range looks, the second element must be the number of azimuth looks, the optional third element is the equivalent number of looks (ENL). |
| sar:observation_direction | string         | Antenna pointing direction relative to the flight trajectory of the satellite, either `left` or `right`.
>>>>>>> 959a218c
| sar:absolute_orbit    | [number\|[number]] | A list of absolute orbit numbers. See below for details. |
| sar:off_nadir         | [number\|[number]] | Viewing angle(s). Measured in degrees (0-90). See below for details. |


**sar:absolute_orbit** lists absolute orbit numbers. Usually corresponds to the orbit count within the orbit cycle (e.g. ALOS, ERS-1/2, JERS-1, and RADARSAT-1, Sentinel-1). For UAVSAR it is the [Flight ID](http://uavsar.jpl.nasa.gov/cgi-bin/data.pl). A range can be specified as two element array in the array, e.g. `[25101, [25131, 25140]]` would be 25101 and 25131 to 25140.

**sar:constellation** is the name of the group of satellites that have similar payloads and have their orbits arranged in a way to increase the temporal resolution of acquisitions of data with similar geometric and radiometric characteristics. Examples are the Sentinel-1 [constellation](https://www.esa.int/Our_Activities/Observing_the_Earth/Copernicus/Sentinel-1/Satellite_constellation), which has S1A, S1B, S1C and S1D and RADARSAT, which has RADARSAT-1 and RADARSAT-2. This field allows users to search for Sentinel-1 data, for example, without needing to specify which specific platform the data came from.

**sar:off_nadir** is the angle from the sensor between nadir (straight down) and the scene center. Measured in degrees (0-90). A range can be specified as two element array in the array, e.g. `[20.1, [24.5, 30]]` would be 20.1 and 24.5 to 30.

**sar:polarization** specifies a single polarization or a polarization combination. For single polarized radars one of `HH`, `VV`, `HV` or `VH` must be set. Fully polarimetric radars add all four polarizations to the array. Dual polarized radars and alternating polarization add the corresponding polarizations to the array, for instance for `HH+HV` add both `HH` and `HV`.

### Common Frequency Band Names

The `sar:freuency_band` is the name that is commonly used to refer to that band's spectral
properties. The table below shows the common name based on the wavelength and frequency ranges for several SAR satellites.

| Common Name | Wavelength Range (cm) | Frequency Range (GHz) | Satellites |
| ----------- | --------------------- | --------------------- | ---------- |
| P           | 30 - 120              | 0.25 - 1              | |
| L           | 15 - 30               | 1 - 2                 | ALOS, JERS, NISAR, SOACOM |
| S           | 7.5 - 15              | 2 - 4                 | HJ-1C |
| C           | 3.8 - 7.5             | 4 - 8                 | EnviSat, ERS, Radarsat, Risat-1, Sentinel-1 |
| X           | 2.4 - 3.8             | 8 - 12.5              | Cosmo-SkyMed, TerraSAR-X, RanDEM-X, PAZ, KOMPSat-5 |
| Ku          | 1.7 - 2.4             | 12.5 - 18             | |
| K           | 1.1 - 1.7             | 18 - 26.5             | |
| Ka          | 0.75 - 1.1            | 26.5 - 40             | |

### Date and Time

In SAR, you usually have frame start and end time. To describe this information it is recommended to use the [Datetime Range Extension Specification](../datetime-range/README.md). The center time of the frame should be specified with the `datetime` property for [STAC ITems](../../item-spec/item-spec.md).

### Band Object

The bands contained in SAR image are dependent on the `sar:type`. For example, single look complex (SLC) data contain both phase and amplitude information of the signal. This may be provided for instance in form of complex number components (i and q bands) for each available polarization. Multilooked data (for example GRD in case of Sentinel-1) contain only amplitude and intensity bands for each polarization. Geocoded data contain radiometrically calibrated and terrain corrected data such as sigma0 or flattening gamma and may also contain angular information such as projected local incidence angle. Details about each band and the respective processing applied is given in its description.

| Field Name          | Type         | Description |
| ------------------- | ------------ | ----------- |
| name                | string       | The name of the band. |
| description         | string       | Description to fully explain the band, should include processing information. [CommonMark 0.28](http://commonmark.org/) syntax MAY be used for rich text representation. |
| data_type           | string       | Specifies the type of the data contained in the band, for example `amplitude`, `intensity`, `phase`, `angle`, `sigma0`, `gamma0`. |
| unit                | string       | The unit of measurement for the data, preferably the symbols from [SI](https://physics.nist.gov/cuu/Units/units.html) or [UDUNITS](https://ncics.org/portfolio/other-resources/udunits2/). |
| polarization        | string\|null | The polarization of the band, either `HH`, `VV`, `HV`, `VH` or `null` if not applicable. |

## Associating assets with bands

Asset definitions that contain band data should reference the band index. Each asset should provide a `sar:bands` property that is an array of 0 based indexes to the correct Band Objects.

### Item `Asset Object` fields
| Field Name | Type     | Description                                  |
| ---------- | -------- | -------------------------------------------- |
| sar:bands  | [number] | Lists the band names available in the asset. |

## Extensions

The [extensions page](../README.md) gives an overview about related extensions, for example:

* the [Datetime Range Extension Specification](../datetime-range/README.md) to describe frame start and end time.

### Placing common fields in Collections
A lot of SAR data will have common metadata across many Items. It is not necessary, but recommended	
to use the [Commons extension](../commons/README.md) in combination with [STAC Collections](../../collection-spec/README.md).
The exact metadata that would appear in a STAC Collection record will vary depending on the dataset.<|MERGE_RESOLUTION|>--- conflicted
+++ resolved
@@ -27,7 +27,6 @@
 | sar:bands             | [Band Object]      | This is a list of the available bands where each item is a Band Object. See section "Band Object" for details. |
 | sar:pass_direction    | string\|null       | **REQUIRED.** Direction of the orbit, either `ascending`, `descending` or `null` if not relevant. |
 | sar:type              | string             | **REQUIRED.** The product type, for example `RAW`, `GRD`, `OCN` or `SLC` for Sentinel-1. |
-<<<<<<< HEAD
 | sar:resolution_range  | number             | The range resolution, which is the maximum ability to distinguish two adjacent targets perpendicular to the flight path, in meters (m).  |
 | sar:resolution_azimuth | number            | The azimuth resolution, which is the maximum ability to distinguish two adjacent targets parallel to the flight path, in meters (m).  |
 | sar:pixel_spacing_range | number           | The range azimuth, which is the distance between adjacent pixels perpendicular to the flight path, in meters (m). Strongly RECOMMENDED to be specified for products of type `GRD`. |
@@ -35,12 +34,7 @@
 | sar:looks_range       | number             | Number of range looks, which is the number of groups of signal samples (looks) perpendicular to the flight path. |
 | sar:looks_azimuth     | number             | Number of azimuth looks, which is the number of groups of signal samples (looks) parallel to the flight path. |
 | sar:looks_equivalent_number | number       | The equivalent number of looks (ENL). |
-=======
-| sar:resolution        | [number]           | The maximum ability to distinguish two adjacent targets, in meters (m). The first element of the array is the range resolution, the second element is the azimuth resolution. |
-| sar:pixel_spacing     | [number]           | The distance between adjacent pixels, in meters (m). The first element of the array is the range pixel spacing, the second element is the azimuth pixel spacing. Strongly RECOMMENDED to be specified for products of type `GRD`. |
-| sar:looks             | [number]           | The number of groups of signal samples (looks). The first element of the array must be the number of range looks, the second element must be the number of azimuth looks, the optional third element is the equivalent number of looks (ENL). |
 | sar:observation_direction | string         | Antenna pointing direction relative to the flight trajectory of the satellite, either `left` or `right`.
->>>>>>> 959a218c
 | sar:absolute_orbit    | [number\|[number]] | A list of absolute orbit numbers. See below for details. |
 | sar:off_nadir         | [number\|[number]] | Viewing angle(s). Measured in degrees (0-90). See below for details. |
 
