# SAR Extension Specification (`sar`)

**Extension [Maturity Classification](../README.md#extension-maturity): Proposal**

This document explains the fields of the STAC Synthetic-Aperture Radar (SAR) Extension to a STAC Item.
SAR data is considered to be data that represents a snapshot of the earth for a single date and time taken by a synthetic-aperture radar system such as Sentinel-1, RADARSAT or EnviSAT.

It is not necessary, but recommended to use the [Commons extension](../commons/README.md) (see chapter "Placing common fields in Collections").

If the data has been collected by a satellite, it is strongly recommended to use the [`sat` extension](../sat/README.md), which in turn requires the [`instrument` extension](../instrument/README.md). If the data has been collected on an airborne platform is is strongly recommended to use the [`instrument` extension](../instrument/README.md).

- [Examples](examples/) (for example [Sentinel-1](examples/sentinel1.json) and [Envisat](examples/envisat.json))
- [JSON Schema](json-schema/schema.json)

## Item fields

**Note:** In the following specification *range* values are meant to be measured perpendicular to the flight path and *azimuth* values are meant to be measured parallel to the flight path.

| Field Name                | Type          | Description                                                  |
| ------------------------- | ------------- | ------------------------------------------------------------ |
| sar:instrument_mode       | string        | **REQUIRED.** The name of the sensor acquisition mode that is commonly used. This should be the short name, if available. For example, `WV` for "Wave mode" of Sentinel-1 and Envisat ASAR satellites. |
| sar:frequency_band        | string        | **REQUIRED.** The common name for the frequency band to make it easier to search for bands across instruments. See section "Common Frequency Band Names" for a list of accepted names. |
| sar:center_wavelength     | number        | The center wavelength of the instrument, in centimeters (cm). |
| sar:center_frequency      | number        | The center frequency of the instrument, in gigahertz (GHz). |
| sar:polarization          | [string]      | **REQUIRED.** A single polarization or a polarization combination specified as array. |
| sar:bands                 | [[Band Object](#band-object)] | This is a list of the available bands where each item is a [Band Object](#band-object). |
| sar:type                  | string        | **REQUIRED.** The product type, for example `RAW`, `GRD`, `OCN` or `SLC` for Sentinel-1. |
| sar:resolution_range      | number        | The range resolution, which is the maximum ability to distinguish two adjacent targets perpendicular to the flight path, in meters (m).  |
| sar:resolution_azimuth    | number        | The azimuth resolution, which is the maximum ability to distinguish two adjacent targets parallel to the flight path, in meters (m).  |
| sar:pixel_spacing_range   | number        | The range azimuth, which is the distance between adjacent pixels perpendicular to the flight path, in meters (m). Strongly RECOMMENDED to be specified for products of type `GRD`. |
| sar:pixel_spacing_azimuth | number        | The azimuth pixel spacing, which is the distance between adjacent pixels parallel to the flight path, in meters (m). Strongly RECOMMENDED to be specified for products of type `GRD`. |
| sar:looks_range           | number        | Number of range looks, which is the number of groups of signal samples (looks) perpendicular to the flight path. |
| sar:looks_azimuth         | number        | Number of azimuth looks, which is the number of groups of signal samples (looks) parallel to the flight path. |
| sar:looks_equivalent_number | number      | The equivalent number of looks (ENL). |
| sar:observation_direction | string        | Antenna pointing direction relative to the flight trajectory of the satellite, either `left` or `right`.

**sar:polarization** specifies a single polarization or a polarization combination. For single polarized radars one of `HH`, `VV`, `HV` or `VH` must be set. Fully polarimetric radars add all four polarizations to the array. Dual polarized radars and alternating polarization add the corresponding polarizations to the array, for instance for `HH+HV` add both `HH` and `HV`.

### Common Frequency Band Names

The `sar:frequency_band` is the name that is commonly used to refer to that band's spectral
properties. The table below shows the common name based on the wavelength and frequency ranges for several SAR satellites.

| Common Name | Wavelength Range (cm) | Frequency Range (GHz) | Satellites |
| ----------- | --------------------- | --------------------- | ---------- |
| P           | 30 - 120              | 0.25 - 1              | |
| L           | 15 - 30               | 1 - 2                 | ALOS, JERS, NISAR, SOACOM |
| S           | 7.5 - 15              | 2 - 4                 | HJ-1C |
| C           | 3.8 - 7.5             | 4 - 8                 | EnviSat, ERS, Radarsat, Risat-1, Sentinel-1 |
| X           | 2.4 - 3.8             | 8 - 12.5              | Cosmo-SkyMed, TerraSAR-X, RanDEM-X, PAZ, KOMPSat-5 |
| Ku          | 1.7 - 2.4             | 12.5 - 18             | |
| K           | 1.1 - 1.7             | 18 - 26.5             | |
| Ka          | 0.75 - 1.1            | 26.5 - 40             | |

### Date and Time

In SAR, you usually have frame start and end time. To describe this information it is recommended to use the [Datetime Range Extension Specification](../datetime-range/README.md). The center time of the frame should be specified with the `datetime` property for [STAC Items](../../item-spec/item-spec.md).

### Band Object

The bands contained in SAR image are dependent on the `sar:type`. For example, single look complex (SLC) data contain both phase and amplitude information of the signal. This may be provided for instance in form of complex number components (i and q bands) for each available polarization. Multilooked data (for example GRD in case of Sentinel-1) contain only amplitude and intensity bands for each polarization. Geocoded data contain radiometrically calibrated and terrain corrected data such as sigma0 or flattening gamma and may also contain angular information such as projected local incidence angle. Details about each band and the respective processing applied is given in its description.

| Field Name          | Type         | Description |
| ------------------- | ------------ | ----------- |
| name                | string       | The name of the band. |
| description         | string       | Description to fully explain the band, should include processing information. [CommonMark 0.29](http://commonmark.org/) syntax MAY be used for rich text representation. |
| data_type           | string       | Specifies the type of the data contained in the band, for example `amplitude`, `intensity`, `phase`, `angle`, `sigma0`, `gamma0`. |
| unit                | string       | The unit of measurement for the data, preferably the symbols from [SI](https://physics.nist.gov/cuu/Units/units.html) or [UDUNITS](https://ncics.org/portfolio/other-resources/udunits2/). |
| polarization        | string\|null | The polarization of the band, either `HH`, `VV`, `HV`, `VH` or `null` if not applicable. |

## Associating assets with bands

Asset definitions that contain band data should reference the band index. Each asset should provide a `sar:bands` property that is an array of 0 based indexes to the correct [Band Objects](#band-object).

### Item [`Asset Object`](../../item-spec/item-spec.md#asset-object) fields
| Field Name | Type     | Description                                  |
| ---------- | -------- | -------------------------------------------- |
| sar:bands  | [number] | Lists the band names available in the asset. |

## Extensions

The [extensions page](../README.md) gives an overview about related extensions. Of particular relevance to SAR data:


* the [Datetime Range Extension Specification](../datetime-range/README.md) to describe frame start and end time.
<<<<<<< HEAD

### Placing common fields in Collections
A lot of SAR data will have common metadata across many Items. It is not necessary, but recommended	
to use the [Commons extension](../commons/README.md) in combination with [STAC Collections](../../collection-spec/README.md).
The exact metadata that would appear in a STAC Collection record will vary depending on the dataset.
=======
* the [Sat Extension Specification](../sat/README.md) to describe SAR data collected from a satellite.
* the [Instrument Extension Specification](../instrument/README.md) which contains fields about the sensor and platform used to collect the data. The Instrument extension is required when using the Sat extension.
>>>>>>> 15701002
<|MERGE_RESOLUTION|>--- conflicted
+++ resolved
@@ -83,13 +83,10 @@
 
 
 * the [Datetime Range Extension Specification](../datetime-range/README.md) to describe frame start and end time.
-<<<<<<< HEAD
+* the [Sat Extension Specification](../sat/README.md) to describe SAR data collected from a satellite.
+* the [Instrument Extension Specification](../instrument/README.md) which contains fields about the sensor and platform used to collect the data. The Instrument extension is required when using the Sat extension.
 
 ### Placing common fields in Collections
 A lot of SAR data will have common metadata across many Items. It is not necessary, but recommended	
 to use the [Commons extension](../commons/README.md) in combination with [STAC Collections](../../collection-spec/README.md).
-The exact metadata that would appear in a STAC Collection record will vary depending on the dataset.
-=======
-* the [Sat Extension Specification](../sat/README.md) to describe SAR data collected from a satellite.
-* the [Instrument Extension Specification](../instrument/README.md) which contains fields about the sensor and platform used to collect the data. The Instrument extension is required when using the Sat extension.
->>>>>>> 15701002
+The exact metadata that would appear in a STAC Collection record will vary depending on the dataset.