# STAC Collection Extension Spec

A group of STAC `Item` objects from a single source can share a lot of common metadata. This is especially true with satellite imagery that uses the STAC EO Extension. Rather than including these common metadata fields on every `Item`, they can be grouped into a `Collection`.

## Collection Extension Description

<<<<<<< HEAD
| element       | type info         | name                   | description                                      |
| ------------- | ----------------- | ---------------------- | ------------------------------------------------ |
| c:id          | string            | Collection ID          | Machine readable ID for the collection           |
| c:name        | string (optional) | Collection Name        | A name given to the Collection, used for display |
| c:description | string (optional) | Collection Description | A human readable description of the collection   |
=======
| element             | type info                 | name                    | description                                                                                 | 
|----------------------|---------------------------|-------------------------|---------------------------------------------------------------------------------------------| 
| c:id | string | Collection ID | Machine readable ID for the collection
| c:name | string (optional) | Collection Name | A name given to the Collection, used for display
| c:description | string (optional) | Collection Description | A human readable description of the collection. [CommonMark 0.28](http://commonmark.org/) syntax MAY be used for rich text representation.
>>>>>>> e759b170

A `Collection` does not have many specific fields, as it may contain any fields that are in the core spec as well as any other extension. This provides maximum flexibility to data providers, as some the set of common metadata fields can vary between different types of data. For instance, Landsat and Sentinel data always has a eo:off_nadir value of 0, because those satellites are always pointed downward (i.e., nadir), while satellite that can be pointed will have varying eo:off_nadir values.

Collections allow the data provider to define the common set of metadata themselves. Some metadata fields are more likely to be part of the common set, such as 'license', or 'eo:instrument', however depending on the data provider this could vary among `Item`s.

All `Items` that use the collection extension to designate additional fields must include the `c:id` field,
which enables a user to search STAC records by the collection. The optional `c:name` and `c:description`
fields are used to display to human users. If no name is specified then the id will be used for display. 
The other requirement to implement the collection extension is the `c:collection` object in the links
dictionary, as specified below. 

If a metadata field is specified in `Collection`, it will be ignored in any `Item` that links to that `Collection`. This is important because a `Collection` is the metadta that is common across all `Item` objects. If a field is variable at all, it should be part of the `Item` record.

### Warning
This extension is still in an early iteration, and is likely to change as it gets use. Collections should work generically and be combined with the static catalog 'catalog.json' file.  It is powerful and useful to be able to reference fields that don't need to repeat in every item, but the naming and fields may shift. Please try it out and give feedback on what works.


#### Linking to a `Collection`
An `Item` specifies the collection it belongs to in two places. One is a field called 'collection' which is a key to a `Collection` record, which also also has a 'collection' field. This acts as a way to provide a 2-way link between `Collection` and `Item` records through the 'collection' field. In database terms, the 'collection' field is like a Foreign Key in the `Item` that links to a `Collection`. 

An `Item` also provides a link to a collection under the links dictionary:
```
{ "collection": { "rel": "collection", href": "link/to/collection/record.json" }
```

### The Collection JSON

The `Collection` JSON that a set of `Item`s link to is a fragment of a full STAC `Item`, containing any 
fields that are fixed for the set of `Item`s that link to it. Most fields will live under the `properties`
object, and represent the fields that would be in each `Item` JSON. The `Collection` JSON may contain
other JSON objects, which should be thought of as objects that would live in each `Item` and repeat. The
`eo:bands` in the example below work this way. The `eo:bands` object lives parallel to the `properties` 
object in the JSON.


#### Using a `Collection`
The fields from the `Collection` record can be merged with an `Item` record to get the complete metadata for the `Item`.
```
# a collection
{
    "properties": {
        "c:name": "My Collection",
        "c:id": "my_collection",
        "c:description": "A description of my collection",
        "provider": "me",
        "license": "MIT"
    }
}
# an item (incomplete)
{
    "id": "SCENE_001",
    "properties": {
        "c:id": "my_collection",
        "datetime": "2017-01-01T00:00:00Z",
        "geometry": {...}
    },
    "links": {
        "collection": {"rel": "collection", "href": "link/to/my_collection" }
        ...
    },
    "assets": {...}
}
```

The merged `Item` then looks like this:
```
{
    "id": "SCENE_001",
    "properties": {
        "c:id": "my_collection",
        "c:name": "My Collection",
        "c:description": "A description of my collection",
        "provider": "me",
        "license": "MIT",
        "datetime": "2017-01-01T00:00:00Z",
        "geometry": {...}
    },
    "links": {
        "collection": {
          "rel": "collection",
          "href": "link/to/my_collection"
        },
        ...
    },
    "assets": {...}
}
```

#### `Collection` Example
This is an example `Collection` for Landsat-8 imagery and uses the [EO extension](stac-eo-spec.md).
```
{
    "properties": {
        "c:name": "Landsat 8",
        "c:id": "landsat-8",
        "c:description": "Landat 8 imagery radiometrically calibrated and orthorectified using gound points and Digital Elevation Model (DEM) data to correct relief displacement.",
        "provider": "LANDSAT_8",
        "license": "PDDL-1.0",
        "eo:gsd" : 30,
    },

    "eo:bands": {
      "1": {
        "common_name": "coastal",
        "gsd": 30.0,
        "accuracy": null,
        "wavelength": 0.44,
        "full_width_half_max": 0.02
      },
      "2": {
        "common_name": "blue",
        "gsd": 30.0,
        "accuracy": null,
        "wavelength": 0.48,
        "full_width_half_max": 0.06
      },
      "3": {
        "common_name": "green",
        "gsd": 30.0,
        "accuracy": null,
        "wavelength": 0.56,
        "full_width_half_max": 0.06
      },
      "4": {
        "common_name": "red",
        "gsd": 30.0,
        "accuracy": null,
        "wavelength": 0.65,
        "full_width_half_max": 0.04
      },
      "5": {
        "common_name": "nir",
        "gsd": 30.0,
        "accuracy": null,
        "wavelength": 0.86,
        "full_width_half_max": 0.03
      },
      "6": {
        "common_name": "swir16",
        "gsd": 30.0,
        "accuracy": null,
        "wavelength": 1.6,
        "full_width_half_max": 0.08
      },
      "7": {
        "common_name": "swir22",
        "gsd": 30.0,
        "accuracy": null,
        "wavelength": 2.2,
        "full_width_half_max": 0.2
      },
      "8": {
        "common_name": "pan",
        "gsd": 15.0,
        "accuracy": null,
        "wavelength": 0.59,
        "full_width_half_max": 0.18
      },
      "9": {
        "common_name": "cirrus",
        "gsd": 30.0,
        "accuracy": null,
        "wavelength": 1.37,
        "full_width_half_max": 0.02
      },
      "10": {
        "common_name": "lwir11",
        "gsd": 100.0,
        "accuracy": null,
        "wavelength": 10.9,
        "full_width_half_max": 0.8
      },
      "11": {
        "common_name": "lwir12",
        "gsd": 100.0,
        "accuracy": null,
        "wavelength": 12.0,
        "full_width_half_max": 1.0
      }
    }
```<|MERGE_RESOLUTION|>--- conflicted
+++ resolved
@@ -4,19 +4,11 @@
 
 ## Collection Extension Description
 
-<<<<<<< HEAD
 | element       | type info         | name                   | description                                      |
 | ------------- | ----------------- | ---------------------- | ------------------------------------------------ |
 | c:id          | string            | Collection ID          | Machine readable ID for the collection           |
 | c:name        | string (optional) | Collection Name        | A name given to the Collection, used for display |
-| c:description | string (optional) | Collection Description | A human readable description of the collection   |
-=======
-| element             | type info                 | name                    | description                                                                                 | 
-|----------------------|---------------------------|-------------------------|---------------------------------------------------------------------------------------------| 
-| c:id | string | Collection ID | Machine readable ID for the collection
-| c:name | string (optional) | Collection Name | A name given to the Collection, used for display
-| c:description | string (optional) | Collection Description | A human readable description of the collection. [CommonMark 0.28](http://commonmark.org/) syntax MAY be used for rich text representation.
->>>>>>> e759b170
+| c:description | string (optional) | Collection Description | A human readable description of the collection. [CommonMark 0.28](http://commonmark.org/) syntax MAY be used for rich text representation. |
 
 A `Collection` does not have many specific fields, as it may contain any fields that are in the core spec as well as any other extension. This provides maximum flexibility to data providers, as some the set of common metadata fields can vary between different types of data. For instance, Landsat and Sentinel data always has a eo:off_nadir value of 0, because those satellites are always pointed downward (i.e., nadir), while satellite that can be pointed will have varying eo:off_nadir values.
 
