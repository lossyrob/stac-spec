# Satellite Extension Specification (`sat`)

**Extension [Maturity Classification](../README.md#extension-maturity): Proposal**

This document explains the fields of the Satellite Extension to a STAC Item. Sat adds metadata related to a satellite that carries an instrument for collecting data. It will often be combined with other extensions that describe the actual data, such as the `eo`, `os` or `sar` extensions.

The Satellite extension requires the [Instrument Fields](../../item-spec/common-metadata.md#instrument).

- [Example (Landsat 8)](examples/example-landsat8.json)
- [JSON Schema](json-schema/schema.json)

## Item fields

| Field Name       | Type                     | Description |
| ---------------- | ------------------------ | ----------- |
| sat:orbit_state        | string        | The state of the orbit. Either `ascending` or `descending` for polar orbiting satellites, or `geostationary` for geosynchronous satellites |
| sat:relative_orbit     | integer       | The relative orbit number at the time of acquisition. |

**sat:orbit_state** indicates the type and current state of orbit. Satellites are either geosynchronous in which case they have one state: `geostationary`, or they are sun synchronous (i.e., polar orbiting satellites) in which case they are either `ascending` or `descending`. For sun synchronous satellites it is daytime during one of these states, and nighttime during the other.

**sat:relative_orbit** is a count of orbits from 1 to the number of orbits contained in a repeat cycle, where relative orbit 1 starts from a specific reference location of the sub-satellite point (the point on the earth directly below the satellite). It resets to 1 when the sub-satellite point revisits the refernece location.

<<<<<<< HEAD
### Viewing and sun geometry

The angles `off_nadir_angle`, `incidence_angle`, and `sun_elevation_angle` are angles measured on a 2d plane formed: satellite location, sub-satellite point on the earth, the sun, and the center of the viewed area.

The off-nadir angle and the incidence angle are related. When the off-nadir angle is low (high incidence angle) then the two angles sum to about 90, so one can be calculated from the other. However, at high off-nadir angles with high altitude sensors the curvature of the earth has an impact and their sum will be less than 90. If only providing one of the two angles, the off-nadir angle is preferred.

The angles `azimuth_angle` and `sun_azimuth_angle` indicate the position of the viewed scene and the sun by the angle from true north, as shown below.


Example:
```
{
  "stac_version": "0.9.0-rc2",
  "stac_extensions": [
    "sat"
  ],
  "id": "20171110",
  "type": "Feature",
  ...
  "properties": {
    "platform": "mysatellite",
    "instruments": ["mycamera1", "mycamera2"],
    "constellation": "allmysatellites",
    "sat:off_nadir_angle": 0,
    "sat:incidence_angle": 90,
    "sat:sun_elevation_angle": 45.0,
    "sat:azimuth_angle": 23.9,
    "sat:sun_azimuth_angle": 56.4,
    "sat:orbit_state": "descending",
    "sat:relative_orbit": 4
  }
}
```

=======
>>>>>>> 6541cc34
## Implementations

- No implementations yet

## Extensions

The [extensions page](../README.md) gives an overview about related extensions. Of particular relevance to sat data.<|MERGE_RESOLUTION|>--- conflicted
+++ resolved
@@ -20,43 +20,6 @@
 
 **sat:relative_orbit** is a count of orbits from 1 to the number of orbits contained in a repeat cycle, where relative orbit 1 starts from a specific reference location of the sub-satellite point (the point on the earth directly below the satellite). It resets to 1 when the sub-satellite point revisits the refernece location.
 
-<<<<<<< HEAD
-### Viewing and sun geometry
-
-The angles `off_nadir_angle`, `incidence_angle`, and `sun_elevation_angle` are angles measured on a 2d plane formed: satellite location, sub-satellite point on the earth, the sun, and the center of the viewed area.
-
-The off-nadir angle and the incidence angle are related. When the off-nadir angle is low (high incidence angle) then the two angles sum to about 90, so one can be calculated from the other. However, at high off-nadir angles with high altitude sensors the curvature of the earth has an impact and their sum will be less than 90. If only providing one of the two angles, the off-nadir angle is preferred.
-
-The angles `azimuth_angle` and `sun_azimuth_angle` indicate the position of the viewed scene and the sun by the angle from true north, as shown below.
-
-
-Example:
-```
-{
-  "stac_version": "0.9.0-rc2",
-  "stac_extensions": [
-    "sat"
-  ],
-  "id": "20171110",
-  "type": "Feature",
-  ...
-  "properties": {
-    "platform": "mysatellite",
-    "instruments": ["mycamera1", "mycamera2"],
-    "constellation": "allmysatellites",
-    "sat:off_nadir_angle": 0,
-    "sat:incidence_angle": 90,
-    "sat:sun_elevation_angle": 45.0,
-    "sat:azimuth_angle": 23.9,
-    "sat:sun_azimuth_angle": 56.4,
-    "sat:orbit_state": "descending",
-    "sat:relative_orbit": 4
-  }
-}
-```
-
-=======
->>>>>>> 6541cc34
 ## Implementations
 
 - No implementations yet
