--- conflicted
+++ resolved
@@ -17,11 +17,7 @@
 
 ## Item fields
 
-<<<<<<< HEAD
 A Label Item represents a polygon or set of polygons defining labels and label classes and should be part of a Collection. See the [raster labels](#raster-labels) section below for notes on raster-formatted labels. It is up to the data provider how to group their catalog, but a typical use might have a Collection of a series of label sets (Items) that are related. For example a "Building" collection might have 50 Items, each one was a set of building AOIs for a single country. The Collection holds details on the data providers and the license.
-=======
-A Label Item represents a set of polygons with labels and should be part of a Collection. It is up to the data provider how to group their catalog, but a typical use might have a Collection of a series of label sets (Items) that are related. For example a "Building" collection might have 50 Items, each one was a set of building AOIs for a single country. The Collection holds details on the data providers and the license.
->>>>>>> c9695aa0
 
 Like other content extensions, the Label extension adds additional fields to a STAC Item, which are detailed after some additional clarification on what the core fields mean with respect to a Label Item.
 
@@ -29,7 +25,6 @@
 Some additional notes are given here for some of the core STAC Item fields and what they represent for label.
 
 - **bbox** and **geometry**: The bounding box and the geometry of a Label Item represents the region for which the label(s) is/are valid. This could be the extent of all the AOIs in the dataset, or could be the region the provider believes the label is representative.
-<<<<<<< HEAD
 - **properties.datetime**: The datetime of a Label Item is the nominal datetime for which the label applies, typically this is the datetime of the source imagery used to generate the labels. If the label applies over a range of datetimes (e.g., generated from multiple source images) then use the datetime-range (dtr) extension to indicate start and end datetimes.
 - **assets**: The label assets are GeoJSON FeatureCollection assets containing the actual label features. As with the core STAC Item a thumbnail asset is also strongly encouraged.
 
@@ -54,29 +49,6 @@
 |-----------------|---------------------|----------------------------|--------------------------------------------------------------------------------------------------|
 | label:datetime  | datetime            | Datetime                   | **Required** The date and time *that the source imagery was collected.* |
 | label:summaries   | [Label Summary Object] | Summaries                    | Objects storing counts (for classification-type data) or summary statistics (for continuous numerical/regression data) for each `feature` property storing label classes or metadata within the label asset `FeatureCollection`. |
-=======
-- **properties.datetime**: The `datetime` of a Label Item is the nominal `datetime` for which the label applies, typically this is the `datetime` of the source imagery used to generate the labels. If the label applies over a range of `datetime`s (e.g., generated from multiple source images) then use the `datetime-range` (dtr) extension to indicate start and end `datetimes`.
-- **assets**: Unlike other extensions, the Label extension requires a single asset with the key "labels". This is a GeoJSON FeatureCollection asset containing the actual label features. As with the core STAC Item a thumbnail asset is also strongly encouraged.
-
-### New Item properties
-| element           | type info           | name                       | description       |
-|-------------------|---------------------|----------------------------|--------------------------------------------------------------------------------------------------|
-| label:datetime    | datetime            | Datetime                   | **Required** The date and time *that the source imagery was collected.* |
-| label:property    | [string]            | Name                       | **REQUIRED** These are the names of the property field(s) in each `Feature` of the label asset's `FeatureCollection` that contains the  classes (keywords from `label:classes` if the property defines classes). |
-| label:classes     | Class Object        | Classes                    | **REQUIRED** A Class Object defining the list of possible class names for each `label:property`. (e.g., tree, building, car, hippo)|
-| label:description | string              | Description                | **REQUIRED** A description of the label, how it was created, and what it is recommended for |
-| label:title       | string              | Title                      | A human readable title of the dataset for display |
-| label:type        | [string]            | Type                       | Recommended to be a subset of 'regression', 'classification', 'detection', or 'segmentation', but may be an arbitrary value |
-| label:method      | [string]            | Method                     | Recommended to be a subset of 'automated' or 'manual', but may be an arbitrary value. |
-| label:version     | number              | Version                    |  Monotonically-increasing version number. |
-| label:summary     | Label Summary Object| Summary                    | An Object storing counts (for classification-type data) or summary statistics (for continuous numerical/regression data). |
-
-#### Class Object
-| Field Name      | Type            | name                       | description       |
-|-----------------|-----------------|----------------------------|--------------------------------------------------------------------------------------------------|
-| name            | string          | Name                       | The property key within the asset's each `Feature` corresponding to class labels. |
-| classes         | [string]        | Classes                    | The different possible classes within the property `name`. |
->>>>>>> c9695aa0
 
 #### Label Summary Object
 
