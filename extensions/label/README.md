--- conflicted
+++ resolved
@@ -28,11 +28,14 @@
 - **properties.datetime**: The datetime of a Label Item is the nominal datetime for which the label applies, typically this is the datetime of the source imagery used to generate the labels. If the label applies over a range of datetimes (e.g., generated from multiple source images) then use the datetime-range (dtr) extension to indicate start and end datetimes.
 - **assets**: The label assets are GeoJSON FeatureCollection assets containing the actual label features. As with the core STAC Item a thumbnail asset is also strongly encouraged.
 
-<<<<<<< HEAD
-### New Item properties
+### Changes to Item properties
+| element         | type info           | name                       | description       |
+|-----------------|---------------------|----------------------------|--------------------------------------------------------------------------------------------------|
+| datetime        | datetime            | Datetime                   | **Required** The date and time *that the source imagery was collected.* |
+
+### New Item fields
 | element           | type info           | name                       | description       |
 |-------------------|---------------------|----------------------------|--------------------------------------------------------------------------------------------------|
-| label:datetime    | datetime            | Datetime                   | **Required** The date and time *that the source imagery was collected.* |
 | label:property    | [string]            | Name                       | **REQUIRED** These are the names of the property field(s) in each `Feature` of the label asset's `FeatureCollection` that contains the  classes (keywords from `label:classes` if the property defines classes). |
 | label:classes     | Class Object        | Classes                    | **REQUIRED** A Class Object defining the list of possible class names for each `label:property`. (e.g., tree, building, car, hippo)|
 | label:description | string              | Description                | **REQUIRED** A description of the label, how it was created, and what it is recommended for |
@@ -40,32 +43,13 @@
 | label:type        | [string]            | Type                       | Recommended to be a subset of 'regression', 'classification', 'detection', or 'segmentation', but may be an arbitrary value |
 | label:method      | [string]            | Method                     | Recommended to be a subset of 'automated' or 'manual', but may be an arbitrary value. |
 | label:version     | number              | Version                    |  Monotonically-increasing version number. |
-| label:overview     | Label Overview Object| Overview                    | An Object storing counts (for classification-type data) or summary statistics (for continuous numerical/regression data). |
+| label:overview    | Label Overview Object| Overview                    | An Object storing counts (for classification-type data) or summary statistics (for continuous numerical/regression data). |
 
 #### Class Object
-=======
-### New Item fields
-
-| element           | type info       | name                       | description       |
-|-------------------|-----------------|----------------------------|--------------------------------------------------------------------------------------------------|
-| label:property    | [string]        | Name                       | **REQUIRED** These are the names of the property field(s) in each `Feature` of the label asset's `FeatureCollection` that contains the  classes (keywords from `label:classes` if the property defines classes). |
-| label:classes     | [Class Object]    | Classes                    | **REQUIRED** A Class Object defining the list of possible class names for each `label:property`. (e.g., tree, building, car, hippo)|
-| label:type        | [string]        | Type                       | Recommended to be a subset of 'regression', 'classification', 'detection', or 'segmentation', but may be an arbitrary value |
-| label:method      | [string]        | Method                     | Recommended to be a subset of 'automated' or 'manual', but may be an arbitrary value. |
-| label:version     | number          | Version                    |  Monotonically-increasing version number. |
-
-### Class Object
->>>>>>> e1abf148
 | Field Name      | Type            | name                       | description       |
 |-----------------|-----------------|----------------------------|--------------------------------------------------------------------------------------------------|
 | name            | string          | Name                       | The property key within the asset's each `Feature` corresponding to class labels. |
 | classes         | [string or numeric]        | Classes                    | The different possible class values within the property `name`. |
-
-### New Item properties
-| element         | type info           | name                       | description       |
-|-----------------|---------------------|----------------------------|--------------------------------------------------------------------------------------------------|
-| label:datetime  | datetime            | Datetime                   | **Required** The date and time *that the source imagery was collected.* |
-| label:summaries   | [Label Summary Object] | Summaries                    | Objects storing counts (for classification-type data) or summary statistics (for continuous numerical/regression data) for each `feature` property storing label classes or metadata within the label asset `FeatureCollection`. |
 
 #### Label Overview Object
 
@@ -77,7 +61,7 @@
 
 `label:overview ` generally won't have both counts and statistics, but one of the two.
 
-##### Count Object
+#### Count Object
 
 | Field Name      | Type            | name                       | description       |
 |-----------------|-----------------|----------------------------|--------------------------------------------------------------------------------------------------|
@@ -102,7 +86,7 @@
 
 ```
 
-##### Stats Object
+#### Stats Object
 
 | Field Name      | Type       | name                       | description       |
 |-----------------|------------|----------------------------|--------------------------------------------------------------------------------------------------|
@@ -129,6 +113,10 @@
   }
 
 ```
+
+#### Raster Label Notes
+
+[Placeholder]
 
 #### Assets
 
