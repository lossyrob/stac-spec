--- conflicted
+++ resolved
@@ -49,12 +49,8 @@
 | ------------------------------------------------------------ | ---------------- | ------------------------------------------------------------ | -------- |
 | [Asset Definition](asset/README.md) (-)                      | Collection       | Provides a way to specify details about what assets may be found in Items belonging to a collection. | *Proposal* |
 | [Checksum](checksum/README.md) (`checksum`)                  | Item, Catalog, Collection | Provides a way to specify file checksums for assets and links in Items, Catalogs and Collections. | *Proposal* |
-<<<<<<< HEAD
 | [Commons](commons/README.md) (-)                             | Item, Collection | Provides a way to specify data fields in a collection that are common across the STAC Items in that collection, so that each does not need to repeat all the same information. | *Proposal* |
-| [Data Cube](datacube/README.md) (`cube`)                     | Item             | Data Cube related metadata, especially to describe their dimensions. | *Proposal* |
-=======
 | [Data Cube](datacube/README.md) (`cube`)                     | Item, Collection | Data Cube related metadata, especially to describe their dimensions. | *Proposal* |
->>>>>>> bd107420
 | [Datetime Range](datetime-range/README.md) (`dtr`)           | Item             | An extension to provide datetime ranges with a start and an end datetime stamp in a consistent way. | *Proposal* |
 | [EO](eo/README.md) (`eo`)                                    | Item             | Covers electro-optical data that represents a snapshot of the earth for a single date and time. It could consist of multiple spectral bands, for example visible bands, infrared bands, red edge bands and panchromatic bands. The extension provides common fields like bands, cloud cover, off nadir, sun angle + elevation, gsd and more. | *Pilot* |
 | [Instrument](instrument/README.md) (-)                       | Item             | Items that relate labeled AOIs with source imagery | *Proposal* |
