# Extensions

This folder contains extensions to the SpatioTemporal Asset Catalog specification. The specification
is designed for extension, defining just a minimal core. It is expected that most real world
implementations will use several extensions to fully describe their data and API. 

Extensions can be changes in functionality or new fields. This can include new JSON files that are
linked to from the core `links`, as well as new OpenAPI fragments. Extensions should include
narrative explaining the fields, a comprehensive example and a JSON-Schema to validate compliance.
Any data provider can create an extension, and when providers work together to share fields between
them they can create a shared extension and include it in the STAC repository.

Anyone is welcome to create an extension (see section 'Extending STAC'), and is encouraged to at least link to the extension from 
here. The third-party / vendor extension section is for the sharing of extensions. As third 
parties create useful extensions for their implementation it is expected that others will make use 
of it, and then evolve to make it a 'community extension', that several providers maintain 
together. For now anyone from the community is welcome to use this extensions/ folder of the 
stac-spec repository to collaborate.

## Extension Maturity

Extensions in this directory are meant to evolve to maturity, and thus may be in different states
in terms of stability and number of implementations. All extensions included must include a 
maturity classification, so that STAC spec users can easily get a sense of how much they can count
on the extension. 

| Maturity Classification |  Min Impl # | Description | Stability |
| ----------------------- | ----------- | ----------- | --------- |
| Proposal | 0 | An idea put forward by a community member to gather feedback | Not stable - breaking changes almost guaranteed as implementers try out the idea. |
| Pilot | 1 | Idea is fleshed out, with examples and a JSON schema, and implemented in one or more catalogs. Additional implementations encouraged to help give feedback | Approaching stability - breaking changes are not anticipated but can easily come from additional feedback |
| Candidate | 3 | A number of implementers are using it and are standing behind it as a solid extension. Can generally count on an extension at this maturity level | Mostly stable, breaking changes require a new version and minor changes are unlikely. |
| Stable | 6 | Highest current level of maturity. The community of extension maintainers commits to a STAC review process for any changes, which are not made lightly. | Completely stable, all changes require a new version number and review process. |
| Deprecated | N/A | A previous extension that has likely been superceded by a newer one or did not work out for some reason. | DO NOT USE, is not supported |

Maturity mostly comes through diverse implementations, so the minimum number of implementations
column is the main gating function for an extension to mature. But extension authors can also
choose to hold back the maturity advancement if they don't feel they are yet ready to commit to
the less breaking changes of the next level.

A 'mature' classification level will likely be added once there are extensions that have been 
stable for over a year and are used in twenty or more implementations.


## List of content extensions

An extension can add new fields to STAC entities (content extension), or can add new endpoints or behavior to the API (API extension). Below is a list of content extensions, while API extensions given under [api-spec](../api-spec/) in a folder for [API extensions](../api-spec/extensions/).

| Extension Name (Prefix)                                      | Scope            | Description                                                  | Maturity |
| ------------------------------------------------------------ | ---------------- | ------------------------------------------------------------ | -------- |
| [Asset Definition](asset/README.md) (-)                      | Collection       | Provides a way to specify details about what assets may be found in Items belonging to a collection. | *Proposal* |
| [Checksum](checksum/README.md) (`checksum`)                  | Item, Catalog, Collection | Provides a way to specify file checksums for assets and links in Items, Catalogs and Collections. | *Proposal* |
| [Commons](commons/README.md) (-)                             | Item, Collection | Provides a way to specify data fields in a collection that are common across the STAC Items in that collection, so that each does not need to repeat all the same information. | *Proposal* |
| [Data Cube](datacube/README.md) (`cube`)                     | Item, Collection | Data Cube related metadata, especially to describe their dimensions. | *Proposal* |
| [EO](eo/README.md) (`eo`)                                    | Item             | Covers electro-optical data that represents a snapshot of the earth for a single date and time. It could consist of multiple spectral bands, for example visible bands, infrared bands, red edge bands and panchromatic bands. The extension provides common fields like bands, cloud cover, gsd and more. | *Pilot* |
| [Label](label/README.md) (`label`)                           | Item             | Items that relate labeled AOIs with source imagery | *Proposal* |
| [Point Cloud](pointcloud/README.md) (`pc`)                   | Item             | Provides a way to describe point cloud datasets. The point clouds can come from either active or passive sensors, and data is frequently acquired using tools such as LiDAR or coincidence-matched imagery. | *Proposal* |
| [Projection](projection/README.md) (`proj`)                  | Item             | Provides a way to describe items whose assets are in a geospatial projection. | *Proposal* |
| [SAR](sar/README.md) (`sar`)                                 | Item             | Covers synthetic-aperture radar data that represents a snapshot of the earth for a single date and time. | *Proposal* |
<<<<<<< HEAD
| [Scientific](scientific/README.md) (`sci`)                   | Item +Collection | Scientific metadata is considered to be data that indicate from which publication data originates and how the data itself should be cited or referenced. | *Proposal* |
| [Single File STAC](single-file-stac/README.md) (-)           | ItemCollection | An extension to provide a set of Collections and Items as a single file catalog. | *Proposal* |
| [Tiled Assets](tiled-asset/README.md) (`tl`)                 | Item             | Allows to specify numerous assets using asset templates via tile matrices and dimensions. | *Proposal* |
=======
| [Satellite](sat/README.md) (`sat`)                           | Item             | Satellite related metadata for data collected from satellites. | *Proposal* |
| [Scientific](scientific/README.md) (`sci`)                   | Item, Collection | Scientific metadata is considered to be data that indicate from which publication data originates and how the data itself should be cited or referenced. | *Proposal* |
| [Single File STAC](single-file-stac/README.md) (-)           | ItemCollection   | An extension to provide a set of Collections and Items as a single file catalog. | *Proposal* |
| [Versioning Indicators](version/README.md) (-)               | Item, Collection | Provides fields and link relation types to provide a version and indicate deprecation. | *Proposal* |
>>>>>>> f513a9f4

## Third-party / vendor extensions

The following extensions are provided by third parties (vendors). They tackle very specific
use-cases and may be less stable than the official extensions. Once stable and adopted by multiple
parties, extensions may be made official and incorporated in the STAC repository.

Please contact a STAC maintainer or open a Pull Request to add your extension to this table.

| Name     | Scope | Description | Vendor |
| -------- | ----- | ----------- | ------ |
| None yet |       |             |        |

## Proposed extensions

The following extensions are proposed through the
[STAC issue tracker](https://github.com/radiantearth/stac-spec/issues) and are considered to be
implemented. If you would find any of these helpful or are considering to implement a similar
extension, please get in touch through the referenced issues:

- [Drone content Extension](https://github.com/radiantearth/stac-spec/issues/149)
- [Full Motion Video Content Extension](https://github.com/radiantearth/stac-spec/issues/156)
- [Storage Extensions](https://github.com/radiantearth/stac-spec/issues/148)
- [gRPC STAC Extensions](https://github.com/radiantearth/stac-spec/issues/575)

## Extending STAC

Anyone is welcome to create an extension. There are several types of extensions, some just add additional fields,
some change the behaviour of STAC and some introduce completely new functionality. New extensions should try to align 
with existing extensions as good as possible and may even re-use fields and their definitions until they may get split
into a new extension that combines commonly used fields across multiple extensions.
Best practices for extension proposals are still emerging in this section.

### Prefixes

A STAC Item can combine schema information from several different sources - the core STAC item information, 
an earth observation community extension, and a vendor specific provider. It can be difficult to distinguish exactly where each definition
came from, and to pull out the most relevant information, especially when vendors often will dump in all the metadata they have in to the
STAC definition.

So one idea is to have prefixes to differentiate specific vendors (like `dg:` for DigitalGlobe), and for communities of practice
(like `eo:` for Electro-Optical). These wouldn't be full namespacing, though an extension for like JSON-LD could potentially
evolve to make fully resolved namespacing an option.

An example of this can be seen in a Landsat example:

```
  "properties": {
    "datetime":"2018-01-01T13:21:30Z",

    "start_datetime":"2018-01-01T13:21:30Z",
    "end_datetime":"2018-01-01T13:31:30Z",

    "sat:off_nadir_angle": -0.001,
    "eo:cloud_cover": 10.31,
    "sat:sun_azimuth_angle": 149.01607154,
    "sat:sun_elevation_angle": 59.21424700,
    "eo:gsd": 30,

    "l8:data_type": "L1T",
    "l8:wrs_path": 153,
    "l8:wrs_row": 25,
    "l8:earth_sun_distance": 1.0141560,
    "l8:ground_control_points_verify": 114,
    "l8:geometric_rmse_model": 7.562,
    "l8:image_quality_tirs": 9,
    "l8:ground_control_points_model": 313,
    "l8:geometric_rmse_model_x": 5.96,
    "l8:geometric_rmse_model_y": 4.654,
    "l8:geometric_rmse_verify": 5.364,
    "l8:image_quality_oli": 9
  }
```

### Use of arrays and objects

For content extensions, it is recommended to use use arrays only as true (potentially sorted) enumerations/lists without having additional meaning and to avoid objects whenever possible.

For example, if one would like to define an extension to contain a start and a end date, there are multiple options (tl;dr: option **3** is recommended):

1. Define an object, for example: `"date_range": {"start": "2018-01-01", "end": "2018-01-31"}`. This is **discouraged** as it is more complex to search in objects.
2. Define an two-element array where the first element is the start date and the second element is the end date, for example `"date_range": ["2018-01-01", "2018-01-31"]`. This is **discouraged** as it would conflict with Collection `summaries`, which always considers arrays as true (potentially sorted) enumeration without any additional meaning.
3. Define two separate fields, e.g. `"date_range_start": "2018-01-01", "date_range_end": "2018-01-31"`. This is **recommended** as it avoids the conflicts above and is usually better displayed in software that only understands GeoJSON but has no clue about STAC. This is due to the fact that most legacy software can not display arrays or objects GeoJSON `properties` properly.

This rules only applies to the fields defined directly for the Item's `properties`. For fields and structures defined on other levels (e.g. in the root of an Item or in an array), extension authors can freely define the structure. So an array of objects such as the `eo:bands` are fine to use, but keep in mind that the drawbacks mentioned above usually still apply.

### Directory Structure

A STAC extension can have references to additional schemas within the extension schema. 
These files should be kept together in order to preserve relative `$ref` links. 

See the [EO](eo/) extension file structure as an example.
* Specification examples should be stored in an `examples` directory. 
* The specification schema file(s) should be stored in a `json-schema` directory. 

Make sure to choose a meaningful name for the extension folder as it will be the shortcut
that is used to reference it in the `stac_extensions` field. Also, make sure to add the
folder name to the enum defined for the `stac_extensions` field in the
[JSON schema of the STAC catalog specification](../catalog-spec/json-schema/catalog.json).<|MERGE_RESOLUTION|>--- conflicted
+++ resolved
@@ -56,16 +56,11 @@
 | [Point Cloud](pointcloud/README.md) (`pc`)                   | Item             | Provides a way to describe point cloud datasets. The point clouds can come from either active or passive sensors, and data is frequently acquired using tools such as LiDAR or coincidence-matched imagery. | *Proposal* |
 | [Projection](projection/README.md) (`proj`)                  | Item             | Provides a way to describe items whose assets are in a geospatial projection. | *Proposal* |
 | [SAR](sar/README.md) (`sar`)                                 | Item             | Covers synthetic-aperture radar data that represents a snapshot of the earth for a single date and time. | *Proposal* |
-<<<<<<< HEAD
-| [Scientific](scientific/README.md) (`sci`)                   | Item +Collection | Scientific metadata is considered to be data that indicate from which publication data originates and how the data itself should be cited or referenced. | *Proposal* |
-| [Single File STAC](single-file-stac/README.md) (-)           | ItemCollection | An extension to provide a set of Collections and Items as a single file catalog. | *Proposal* |
-| [Tiled Assets](tiled-asset/README.md) (`tl`)                 | Item             | Allows to specify numerous assets using asset templates via tile matrices and dimensions. | *Proposal* |
-=======
 | [Satellite](sat/README.md) (`sat`)                           | Item             | Satellite related metadata for data collected from satellites. | *Proposal* |
 | [Scientific](scientific/README.md) (`sci`)                   | Item, Collection | Scientific metadata is considered to be data that indicate from which publication data originates and how the data itself should be cited or referenced. | *Proposal* |
 | [Single File STAC](single-file-stac/README.md) (-)           | ItemCollection   | An extension to provide a set of Collections and Items as a single file catalog. | *Proposal* |
 | [Versioning Indicators](version/README.md) (-)               | Item, Collection | Provides fields and link relation types to provide a version and indicate deprecation. | *Proposal* |
->>>>>>> f513a9f4
+| [Tiled Assets](tiled-assets/README.md) (`tl`)                | Item             | Allows to specify numerous assets using asset templates via tile matrices and dimensions. | *Proposal* |
 
 ## Third-party / vendor extensions
 
