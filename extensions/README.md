# Extensions

This folder contains extensions to the SpatioTemporal Asset Catalog specification. The specification
is designed for extension, defining just a minimal core. It is expected that most real world
implementations will use several extensions to fully describe their data and API. 

Extensions can be changes in functionality or new fields. This can include new JSON files that are
linked to from the core `links`, as well as new OpenAPI fragments. Extensions should include
narrative explaining the fields, a comprehensive example and a JSON-Schema to validate compliance.
Any data provider can create an extension, and when providers work together to share fields between
them they can create a shared extension and include it in the STAC repository.

Anyone is welcome to create an extension (see section 'Extending STAC'), and is encouraged to at least link to the extension from 
here. The third-party / vendor extension section is for the sharing of extensions. As third 
parties create useful extensions for their implementation it is expected that others will make use 
of it, and then evolve to make it a 'community extension', that several providers maintain 
together. For now anyone from the community is welcome to use this extensions/ folder of the 
stac-spec repository to collaborate.

## Extension Maturity

Extensions in this directory are meant to evolve to maturity, and thus may be in different states
in terms of stability and number of implementations. All extensions included must include a 
maturity classification, so that STAC spec users can easily get a sense of how much they can count
on the extension. 

| Maturity Classification |  Min Impl # | Description | Stability |
| ----------------------- | ----------- | ----------- | --------- |
| Proposal | 0 | An idea put forward by a community member to gather feedback | Not stable - breaking changes almost guaranteed as implementors try out the idea. |
| Pilot | 1 | Idea is fleshed out, with examples and a JSON schema, and implemented in one or more catalogs. Additional implementations encouraged to help give feedback | Approaching stability - breaking changes are not anticipated but can easily come from additional feedback |
| Candidate | 3 | A number of implementors are using it and are standing behind it as a solid extension. Can generally count on an extension at this maturity level | Mostly stable, breaking changes require a new version and minor changes are unlikely. |
| Stable | 6 | Highest current level of maturity. The community of extension maintainers commits to a STAC review process for any changes, which are not made lightly. | Completely stable, all changes require a new version number and review process. |
| Deprecated | N/A | A previous extension that has likely been superceded by a newer one or did not work out for some reason. | DO NOT USE, is not supported |

Maturity mostly comes through diverse implementations, so the minimum number of implementations
column is the main gating function for an extension to mature. But extension authors can also
choose to hold back the maturity advancement if they don't feel they are yet ready to commit to
the less breaking changes of the next level.

A 'mature' classification level will likely be added once there are extensions that have been 
stable for over a year and are used in twenty or more implementations.


## List of community extensions

| Extension Name (Prefix)                                      | Scope            | Description                                                  | Maturity |
| ------------------------------------------------------------ | ---------------- | ------------------------------------------------------------ | -------- |
| [Checksum](checksum/README.md) (`checksum`)                  | Item +Catalog +Collection | Provides a way to specify file checksums for assets and links in Items, Catalogs and Collections. | *Proposal* |
| [Commons](commons/README.md) (-)                             | Item +Collection | Provides a way to specify data fields in a collection that are common across the STAC Items in that collection, so that each does not need to repeat all the same information. | *Proposal* |
| [Datacube](datacube/README.md) (`cube`)                      | Item             | Datacube related metadata, especially to describe their dimensions. | *Proposal* |
| [Datetime Range](datetime-range//README.md) (`dtr`)          | Item             | An extension to provide datetime ranges with a start and an end datetime stamp in a consistent way. | *Proposal* |
| [EO](eo/README.md) (`eo`)                                    | Item             | Covers electro-optical data that represents a snapshot of the earth for a single date and time. It could consist of multiple spectral bands, for example visible bands, infrared bands, red edge bands and panchromatic bands. The extension provides common fields like bands, cloud cover, off nadir, sun angle + elevation, gsd and more. | *Pilot* |
| [SAR](sar/README.md) (`sar`)                                 | Item             | Covers synthetic-aperture radar data that represents a snapshot of the earth for a single date and time. | *Proposal* |
| [Single Item](single-item/README.md) (`item`)                | Item             | Provides a way to specify several fields in individual Items that usually reside on the collection-level such as license and providers. | *Proposal* |
<<<<<<< HEAD
| [Scientific](scientific/README.md) (`sci`)                   | Item             | Scientific metadata is considered to be data that indicate from which publication a collection originates and how the collection itself should be cited or referenced. | *Proposal* |
| [Transaction](transaction/README.md)                         | API              | Provides an API extension to support the creation, editing, and deleting of items on a specific WFS3 collection. | *Pilot* |
=======
| [Scientific](scientific//README.md) (`sci`)                  | Item             | Scientific metadata is considered to be data that indicate from which publication a collection originates and how the collection itself should be cited or referenced. | *Proposal* |
| [Transaction](transaction//README.md)                        | API              | Provides an API extension to support the creation, editing, and deleting of items on a specific WFS3 collection. | *Pilot* |
| [Point Cloud](pointcloud/README.md) (`pc`)             	| Item	| Provides a way to describe point cloud datasets. The point clouds can come from either active or passive sensors, and data is frequently acquired using tools such as LiDAR or coincidence-matched imagery. | *Proposal* |
>>>>>>> 9cfff125

## Third-party / vendor extensions

The following extensions are provided by third parties (vendors). They tackle very specific
use-cases and may be less stable than the official extensions. Once stable and adopted by multiple
parties, extensions may be made official and incorporated in the STAC repository.

Please contact a STAC maintainer or open a Pull Request to add your extension to this table.

| Name     | Scope | Description | Vendor |
| -------- | ----- | ----------- | ------ |
| None yet |       |             |        |

## Proposed extensions

The following extensions are proposed through the
[STAC issue tracker](https://github.com/radiantearth/stac-spec/issues) and are considered to be
implemented. If you would find any of these helpful or are considering to implement a similar
extension, please get in touch through the referenced issues:

- [Drone content Extension](https://github.com/radiantearth/stac-spec/issues/149)
- [Full Motion Video Content Extension](https://github.com/radiantearth/stac-spec/issues/156)
- [Point Cloud Extension](https://github.com/radiantearth/stac-spec/issues/157)
- [Storage Extensions](https://github.com/radiantearth/stac-spec/issues/148)

## Extending STAC

Anyone is welcome to create an extension. There are several types of extensions, some just add additional fields,
some change the behaviour of STAC and some introduce completely new functionality. New extensions should try to align 
with existing extensions as good as possible and may even re-use fields and their definitions until they may get split
into a new extension that combines commonly used fields across multiple extensions.
Best practices for extension proposals are still emerging in this section.

### Prefixes

A STAC Item can combine schema information from several different sources - the core STAC item information, 
an earth observation community extension, and a vendor specific provider. It can be difficult to distinguish exactly where each definition
came from, and to pull out the most relevant information, especially when vendors often will dump in all the metadata they have in to the
STAC definition.

So one idea is to have prefixes to differentiate specific vendors (like `dg:` for DigitalGlobe), and for communities of practice
(like `eo:` for Electro-Optical). These wouldn't be full namespacing, though an extension for like JSON-LD could potentially
evolve to make fully resolved namespacing an option.

An example of this can be seen in a Landsat example:

```json
  "properties": {
	"datetime":"2018-01-01T13:21:30Z",

    "dtr:start_datetime":"2018-01-01T13:21:30Z",
    "dtr:end_datetime":"2018-01-01T13:31:30Z",

    "eo:off_nadir_angle": -0.001,
    "eo:cloud_cover": 10.31,
    "eo:sun_azimuth": 149.01607154,
    "eo:sun_elevation": 59.21424700,
    "eo:resolution": 30,

    "l8:data_type": "L1T",
    "l8:wrs_path": 153,
    "l8:wrs_row": 25,
    "l8:earth_sun_distance": 1.0141560,
    "l8:ground_control_points_verify": 114,
    "l8:geometric_rmse_model": 7.562,
    "l8:image_quality_tirs": 9,
    "l8:ground_control_points_model": 313,
    "l8:geometric_rmse_model_x": 5.96,
    "l8:geometric_rmse_model_y": 4.654,
    "l8:geometric_rmse_verify": 5.364,
    "l8:image_quality_oli": 9
  },
```<|MERGE_RESOLUTION|>--- conflicted
+++ resolved
@@ -50,16 +50,11 @@
 | [Datacube](datacube/README.md) (`cube`)                      | Item             | Datacube related metadata, especially to describe their dimensions. | *Proposal* |
 | [Datetime Range](datetime-range//README.md) (`dtr`)          | Item             | An extension to provide datetime ranges with a start and an end datetime stamp in a consistent way. | *Proposal* |
 | [EO](eo/README.md) (`eo`)                                    | Item             | Covers electro-optical data that represents a snapshot of the earth for a single date and time. It could consist of multiple spectral bands, for example visible bands, infrared bands, red edge bands and panchromatic bands. The extension provides common fields like bands, cloud cover, off nadir, sun angle + elevation, gsd and more. | *Pilot* |
+| [Point Cloud](pointcloud/README.md) (`pc`)                   | Item             | Provides a way to describe point cloud datasets. The point clouds can come from either active or passive sensors, and data is frequently acquired using tools such as LiDAR or coincidence-matched imagery. | *Proposal* |
 | [SAR](sar/README.md) (`sar`)                                 | Item             | Covers synthetic-aperture radar data that represents a snapshot of the earth for a single date and time. | *Proposal* |
 | [Single Item](single-item/README.md) (`item`)                | Item             | Provides a way to specify several fields in individual Items that usually reside on the collection-level such as license and providers. | *Proposal* |
-<<<<<<< HEAD
 | [Scientific](scientific/README.md) (`sci`)                   | Item             | Scientific metadata is considered to be data that indicate from which publication a collection originates and how the collection itself should be cited or referenced. | *Proposal* |
 | [Transaction](transaction/README.md)                         | API              | Provides an API extension to support the creation, editing, and deleting of items on a specific WFS3 collection. | *Pilot* |
-=======
-| [Scientific](scientific//README.md) (`sci`)                  | Item             | Scientific metadata is considered to be data that indicate from which publication a collection originates and how the collection itself should be cited or referenced. | *Proposal* |
-| [Transaction](transaction//README.md)                        | API              | Provides an API extension to support the creation, editing, and deleting of items on a specific WFS3 collection. | *Pilot* |
-| [Point Cloud](pointcloud/README.md) (`pc`)             	| Item	| Provides a way to describe point cloud datasets. The point clouds can come from either active or passive sensors, and data is frequently acquired using tools such as LiDAR or coincidence-matched imagery. | *Proposal* |
->>>>>>> 9cfff125
 
 ## Third-party / vendor extensions
 
