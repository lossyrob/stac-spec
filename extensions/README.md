# Extensions

This folder contains extensions to the core SpatioTemporal Asset Catalog specification. The core
spec is designed for extension, defining just a minimal core. It is expected that most real world
implementations will use several extensions to fully describe their data and API. 


Extensions can be changes in functionality or new fields. This can include new JSON files that are
linked to from the core `links`, as well as new OpenAPI fragments. Extensions should include
narrative explaining the fields, a comprehensive example and a JSON-Schema to validate compliance.
Any data provider can create an extension, and when providers work together to share fields between
them they can create a shared extension and include it in the STAC repository.

Anyone is welcome to create an extension, and is encouraged to at least link to the extension from 
here. The third-party / vendor extension section is for the sharing of extensions. As third 
parties create useful extensions for their implementation it is expected that others will make use 
of it, and then evolve to make it a 'community extension', that several providers maintain 
together. For now anyone from the community is welcome to use this extensions/ folder of the 
stac-spec repository to collaborate.

## Extension Maturity

Extensions in this directory are meant to evolve to maturity, and thus may be in different states
in terms of stability and number of implementations. All extensions included must include a 
maturity classification, so that STAC spec users can easily get a sense of how much they can count
on the extension. 

| Maturity Classification |  Min Impl # | Description | Stability |
| ----------------------- | ----------- | ----------- | --------- | 
| Proposal | 0 | An idea put forward by a community member to gather feedback | Not stable - breaking changes almost guaranteed as implementors try out the idea. |
| Pilot | 1 | Idea is fleshed out and implemented in one or more catalogs. Additional implementations encouraged to help give feedback | Approaching stability - breaking changes are not anticipated but can easily come from additional feedback |
| Candidate | 3 | A number of implementors are using it and are standing behind it as a solid extension. Can generally count on an extension at this maturity level | Mostly stable, breaking changes require a new version and minor changes are unlikely. |
| Stable | 6 | Highest current level of maturity. The community of extension maintainers commits to a STAC review process for any changes, which are not made lightly. | Completely stable, all changes require a new version number and review process. |
| Deprecated | N/A | A previous extension that has likely been superceded by a newer one or did not work out for some reason. | DO NOT USE, is not supported |

Maturity mostly comes through diverse implementations, so the minimum number of implementations
column is the main gating function for an extension to mature. But extension authors can also
choose to hold back the maturity advancement if they don't feel they are yet ready to commit to
the less breaking changes of the next level.

A 'mature' classification level will likely be added once there are extensions that have been 
stable for over a year and are used in twenty or more implementations.


## List of community extensions

| Extension Name (Prefix)                                      | Scope            | Description                                                  | Maturity |
| ------------------------------------------------------------ | ---------------- | ------------------------------------------------------------ | -------- |
| [Collection](stac-collection-spec.md) (`c`)                  | Item             | Provides a way to specify data fields that are common across a collection of STAC Items, so that each does not need to repeat all the same information. | *Proposal* |
<<<<<<< HEAD
| [EO](eo/) (`eo`)                                 | Item             | Covers data that represents a snapshot of the earth for a single date and time. It could consist of multiple spectral bands in any part of the electromagnetic spectrum. Examples of EO data include sensors with visible bands, infrared bands (near and shortwave), red edge bands and panchromatic bands. The extension provides common fields like bands, cloud cover, off nadir, sun angle + elevation, gsd and more. | *Pilot* |
=======
| [Datetime Range](datetime-range/) (`dtr`)                    | Item             | An extension to provide datetime ranges with a start and an end datetime stamp in a consistent way. | *Proposal* |
| [EO](stac-eo-spec.md) (`eo`)                                 | Item             | Covers data that represents a snapshot of the earth for a single date and time. It could consist of multiple spectral bands in any part of the electromagnetic spectrum. Examples of EO data include sensors with visible bands, infrared bands (near and shortwave), red edge bands and panchromatic bands. The extension provides common fields like bands, cloud cover, off nadir, sun angle + elevation, gsd and more. | *Pilot* |
>>>>>>> 239dd213
| [Scientific](scientific/) (`sci`)                            | Catalog +Dataset | Scientific metadata is considered to be data that indicate from which publication a dataset originates and how the dataset itself should be cited or referenced. | *Proposal* |
| [Transaction](transaction/)                                  | API              | Provides an API extension to support the creation, editing, and deleting of items on a specific WFS3 collection. | *Pilot* |

## Third-party / vendor extensions

The following extensions are provided by third parties (vendors). They tackle very specific
use-cases and may be less stable than the official extensions. Once stable and adopted by multiple
parties, extensions may be made official and incorporated in the STAC repository.

Please contact a STAC maintainer to add your extension to this table.

| Name     | Scope | Description | Vendor |
| -------- | ----- | ----------- | ------ |
| None yet |       |             |        |

## Proposed extensions

The following extensions are proposed through the
[STAC issue tracker](https://github.com/radiantearth/stac-spec/issues) and are considered to be
implemented. If you would find any of these helpful or are considering to implement a similar
extension, please get in touch through the referenced issues:

- [Drone content Extension](https://github.com/radiantearth/stac-spec/issues/149)
- [Full Motion Video Content Extension](https://github.com/radiantearth/stac-spec/issues/156)
- [Point Cloud Extension](https://github.com/radiantearth/stac-spec/issues/157)
- [Provenance Extension](https://github.com/radiantearth/stac-spec/issues/179)
- [Storage Extensions](https://github.com/radiantearth/stac-spec/issues/148)<|MERGE_RESOLUTION|>--- conflicted
+++ resolved
@@ -47,12 +47,8 @@
 | Extension Name (Prefix)                                      | Scope            | Description                                                  | Maturity |
 | ------------------------------------------------------------ | ---------------- | ------------------------------------------------------------ | -------- |
 | [Collection](stac-collection-spec.md) (`c`)                  | Item             | Provides a way to specify data fields that are common across a collection of STAC Items, so that each does not need to repeat all the same information. | *Proposal* |
-<<<<<<< HEAD
+| [Datetime Range](datetime-range/) (`dtr`)                    | Item             | An extension to provide datetime ranges with a start and an end datetime stamp in a consistent way. | *Proposal* |
 | [EO](eo/) (`eo`)                                 | Item             | Covers data that represents a snapshot of the earth for a single date and time. It could consist of multiple spectral bands in any part of the electromagnetic spectrum. Examples of EO data include sensors with visible bands, infrared bands (near and shortwave), red edge bands and panchromatic bands. The extension provides common fields like bands, cloud cover, off nadir, sun angle + elevation, gsd and more. | *Pilot* |
-=======
-| [Datetime Range](datetime-range/) (`dtr`)                    | Item             | An extension to provide datetime ranges with a start and an end datetime stamp in a consistent way. | *Proposal* |
-| [EO](stac-eo-spec.md) (`eo`)                                 | Item             | Covers data that represents a snapshot of the earth for a single date and time. It could consist of multiple spectral bands in any part of the electromagnetic spectrum. Examples of EO data include sensors with visible bands, infrared bands (near and shortwave), red edge bands and panchromatic bands. The extension provides common fields like bands, cloud cover, off nadir, sun angle + elevation, gsd and more. | *Pilot* |
->>>>>>> 239dd213
 | [Scientific](scientific/) (`sci`)                            | Catalog +Dataset | Scientific metadata is considered to be data that indicate from which publication a dataset originates and how the dataset itself should be cited or referenced. | *Proposal* |
 | [Transaction](transaction/)                                  | API              | Provides an API extension to support the creation, editing, and deleting of items on a specific WFS3 collection. | *Pilot* |
 
