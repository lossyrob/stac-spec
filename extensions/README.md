--- conflicted
+++ resolved
@@ -53,14 +53,9 @@
 | [Point Cloud](pointcloud/README.md) (`pc`)                   | Item             | Provides a way to describe point cloud datasets. The point clouds can come from either active or passive sensors, and data is frequently acquired using tools such as LiDAR or coincidence-matched imagery. | *Proposal* |
 | [SAR](sar/README.md) (`sar`)                                 | Item             | Covers synthetic-aperture radar data that represents a snapshot of the earth for a single date and time. | *Proposal* |
 | [Single Item](single-item/README.md) (`item`)                | Item             | Provides a way to specify several fields in individual Items that usually reside on the collection-level such as license and providers. | *Proposal* |
-<<<<<<< HEAD
-| [Scientific](scientific//README.md) (`sci`)                  | Item             | Scientific metadata is considered to be data that indicate from which publication a collection originates and how the collection itself should be cited or referenced. | *Proposal* |
+| [Scientific](scientific/README.md) (`sci`)                   | Item             | Scientific metadata is considered to be data that indicate from which publication a collection originates and how the collection itself should be cited or referenced. | *Proposal* |
 | [Training Data](training-data/README.md) (`td`)              | Item | Items that combine labeled AOIs with source imagery | *Proposal* |
-| [Transaction](transaction//README.md)                        | API              | Provides an API extension to support the creation, editing, and deleting of items on a specific WFS3 collection. | *Pilot* |
-=======
-| [Scientific](scientific/README.md) (`sci`)                   | Item             | Scientific metadata is considered to be data that indicate from which publication a collection originates and how the collection itself should be cited or referenced. | *Proposal* |
 | [Transaction](transaction/README.md)                         | API              | Provides an API extension to support the creation, editing, and deleting of items on a specific WFS3 collection. | *Pilot* |
->>>>>>> e0eddeca
 
 ## Third-party / vendor extensions
 
