# Data cube Extension Specification

- **Title: Data Cube**
- **Identifier: datacube**
- **Field Name Prefix: cube**
- **Scope: Item, Collection**
- **Extension [Maturity Classification](../README.md#extension-maturity): Proposal**

Data cube related metadata, especially to describe their dimensions.

- Examples:
  - [Item](examples/example-item.json)
  - [Collection](examples/example-collection.json)
- [JSON Schema](json-schema/schema.json)

## Item Fields

| Field Name      | Type                                               | Description                                 |
| --------------- | -------------------------------------------------- | ------------------------------------------- |
| cube:dimensions | Map<string, [Dimension Object](#dimension-object)> | Uniquely named dimensions of the data cube. |

### Dimension Object

A *Dimension Object* comes in different flavors, each of them is defined below. The fields define mostly very similar fields, but they differ slightly depending on their use case. All objects share the fields `type` and `description` with the same definition, but `type` may be restricted to certain values. The definition of`axis` is shared between the spatial dimensions, but restricted to certain values, too. `extent`, `values` and `step` share the same definition, but differ in the supported data types (number or string) depending on the type of dimension. Whenever it's useful to specify these fields, the objects add the additional fields `reference_system` and `unit` with very similar definitions across the objects.

### Horizontal Spatial Dimension Object

A spatial dimension in one of the horizontal (x or y) directions.

| Field Name       | Type           | Description                                                  |
| ---------------- | -------------- | ------------------------------------------------------------ |
| type             | string         | **REQUIRED.** Type of the dimension, always `spatial`.       |
| axis             | string         | **REQUIRED.** Axis of the spatial dimension (`x`, `y`).      |
| description      | string         | Detailed multi-line description to explain the dimension. [CommonMark 0.29](http://commonmark.org/) syntax MAY be used for rich text representation. |
| extent           | \[number]      | **REQUIRED.** Extent (lower and upper bounds) of the dimension as two-dimensional array. Open intervals with `null` are not allowed. |
| values           | \[number]      | Optionally, a set of all potential values.                   |
| step             | number\|null   | The space between the values. Use `null` for irregularly spaced steps. |
| reference_system | string\|number\|object | The spatial reference system for the data, specified as [EPSG code](http://www.epsg-registry.org/), [WKT2 (ISO 19162) string](http://docs.opengeospatial.org/is/18-010r7/18-010r7.html), [PROJJSON](https://proj.org/specifications/projjson.html) or [PROJ definition](https://proj.org/usage/quickstart.html). Defaults to EPSG code 4326. |

### Vertical Spatial Dimension Object

A spatial dimension in vertical (z) direction.

<<<<<<< HEAD
| Field Name       | Type             | Description                                                  |
| ---------------- | ---------------- | ------------------------------------------------------------ |
| type             | string           | **REQUIRED.** Type of the dimension, always `spatial`.       |
| axis             | string           | **REQUIRED.** Axis of the spatial dimension, always `z`.     |
| description      | string           | Detailed multi-line description to explain the dimension. [CommonMark 0.29](http://commonmark.org/) syntax MAY be used for rich text representation. |
| extent           | [number\|null]   | If the dimension consists of [ordinal](https://en.wikipedia.org/wiki/Level_of_measurement#Ordinal_scale) values, the extent (lower and upper bounds) of the values as two-dimensional array. Use `null` for open intervals. |
| values           | [number\|string] | A set of all potential values, especially useful for [nominal](https://en.wikipedia.org/wiki/Level_of_measurement#Nominal_level) values. |
| step             | number\|null     | If the dimension consists of [interval](https://en.wikipedia.org/wiki/Level_of_measurement#Interval_scale) values, the space between the values. Use `null` for irregularly spaced steps. |
| unit             | string           | The unit of measurement for the data, preferably the symbols from [SI](https://physics.nist.gov/cuu/Units/units.html) or [UDUNITS](https://ncics.org/portfolio/other-resources/udunits2/). |
| reference_system | string\|number\|object | The spatial reference system for the data, specified as [EPSG code](http://www.epsg-registry.org/), [WKT2 (ISO 19162) string](http://docs.opengeospatial.org/is/18-010r7/18-010r7.html), [PROJJSON](https://proj.org/specifications/projjson.html) or [PROJ definition](https://proj.org/usage/quickstart.html). Defaults to EPSG code 4326. |
=======
| Field Name       | Type              | Description                                                  |
| ---------------- | ----------------- | ------------------------------------------------------------ |
| type             | string            | **REQUIRED.** Type of the dimension, always `spatial`.       |
| axis             | string            | **REQUIRED.** Axis of the spatial dimension, always `z`.     |
| description      | string            | Detailed multi-line description to explain the dimension. [CommonMark 0.29](http://commonmark.org/) syntax MAY be used for rich text representation. |
| extent           | \[number\|null]   | If the dimension consists of [ordinal](https://en.wikipedia.org/wiki/Level_of_measurement#Ordinal_scale) values, the extent (lower and upper bounds) of the values as two-dimensional array. Use `null` for open intervals. |
| values           | \[number\|string] | A set of all potential values, especially useful for [nominal](https://en.wikipedia.org/wiki/Level_of_measurement#Nominal_level) values. |
| step             | number\|null      | If the dimension consists of [interval](https://en.wikipedia.org/wiki/Level_of_measurement#Interval_scale) values, the space between the values. Use `null` for irregularly spaced steps. |
| unit             | string            | The unit of measurement for the data, preferably the symbols from [SI](https://physics.nist.gov/cuu/Units/units.html) or [UDUNITS](https://ncics.org/portfolio/other-resources/udunits2/). |
| reference_system | string\|number\|object | The spatial reference system for the data, specified as [EPSG code](http://www.epsg-registry.org/), [WKT2 (ISO 19162) string](http://docs.opengeospatial.org/is/18-010r7/18-010r7.html), [PROJJSON](https://proj.org/projjson.html) or [PROJ definition](https://proj.org/usage/quickstart.html). Defaults to EPSG code 4326. |
>>>>>>> 9ee3f277

An Vertical Spatial Dimension Object MUST specify an `extent` or a set of `values`. It MAY specify both. 

### Temporal Dimension Object

A temporal dimension based on the ISO 8601 standard. The temporal reference system for the data is expected to be ISO 8601 compliant (Gregorian calendar / UTC). Data not compliant with ISO 8601 can be represented as an *Additional Dimension Object* with `type` set to `temporal`.

| Field Name | Type            | Description                                                  |
| ---------- | --------------- | ------------------------------------------------------------ |
| type       | string          | **REQUIRED.** Type of the dimension, always `temporal`.      |
| description | string         | Detailed multi-line description to explain the dimension. [CommonMark 0.29](http://commonmark.org/) syntax MAY be used for rich text representation. |
| extent     | \[string\|null] | **REQUIRED.** Extent (lower and upper bounds) of the dimension as two-dimensional array. The dates and/or times must be strings compliant to [ISO 8601](https://en.wikipedia.org/wiki/ISO_8601). `null` is allowed for open date ranges. |
| values     | \[string]       | If the dimension consists of set of specific values they can be listed here. The dates and/or times must be strings compliant to [ISO 8601](https://en.wikipedia.org/wiki/ISO_8601). |
| step       | string\|null    | The space between the temporal instances as [ISO 8601 duration](https://en.wikipedia.org/wiki/ISO_8601#Durations), e.g. `P1D`. Use `null` for irregularly spaced steps. |

### Additional Dimension Object

An additional dimension that is not `spatial`, but may be `temporal` if the data is not compliant with ISO 8601.

| Field Name       | Type              | Description                                                  |
| ---------------- | ----------------- | ------------------------------------------------------------ |
| type             | string            | **REQUIRED.** Custom type of the dimension, never `spatial`. |
| description      | string            | Detailed multi-line description to explain the dimension. [CommonMark 0.29](http://commonmark.org/) syntax MAY be used for rich text representation. |
| extent           | \[number\|null]   | If the dimension consists of [ordinal](https://en.wikipedia.org/wiki/Level_of_measurement#Ordinal_scale) values, the extent (lower and upper bounds) of the values as two-dimensional array. Use `null` for open intervals. |
| values           | \[number\|string] | A set of all potential values, especially useful for [nominal](https://en.wikipedia.org/wiki/Level_of_measurement#Nominal_level) values. |
| step             | number\|null      | If the dimension consists of [interval](https://en.wikipedia.org/wiki/Level_of_measurement#Interval_scale) values, the space between the values. Use `null` for irregularly spaced steps. |
| unit             | string            | The unit of measurement for the data, preferably the symbols from [SI](https://physics.nist.gov/cuu/Units/units.html) or [UDUNITS](https://ncics.org/portfolio/other-resources/udunits2/). |
| reference_system | string            | The reference system for the data.                           |

An Additional Dimension Object MUST specify an `extent` or a set of `values`. It MAY specify both. 

## Implementations

openEO has multiple implementations. Some example collections: 
- [Sentinel-2 collection on openEO Google Earth Engine driver](https://earthengine.openeo.org/v0.4/collections/COPERNICUS/S2) (STAC 0.7.0)
- [MODIS ST Drought collection on EURAC WCPS driver](https://openeo.eurac.edu/collections/MODIS_ST_DROUGHT) (STAC 0.7.0)<|MERGE_RESOLUTION|>--- conflicted
+++ resolved
@@ -41,7 +41,6 @@
 
 A spatial dimension in vertical (z) direction.
 
-<<<<<<< HEAD
 | Field Name       | Type             | Description                                                  |
 | ---------------- | ---------------- | ------------------------------------------------------------ |
 | type             | string           | **REQUIRED.** Type of the dimension, always `spatial`.       |
@@ -52,18 +51,6 @@
 | step             | number\|null     | If the dimension consists of [interval](https://en.wikipedia.org/wiki/Level_of_measurement#Interval_scale) values, the space between the values. Use `null` for irregularly spaced steps. |
 | unit             | string           | The unit of measurement for the data, preferably the symbols from [SI](https://physics.nist.gov/cuu/Units/units.html) or [UDUNITS](https://ncics.org/portfolio/other-resources/udunits2/). |
 | reference_system | string\|number\|object | The spatial reference system for the data, specified as [EPSG code](http://www.epsg-registry.org/), [WKT2 (ISO 19162) string](http://docs.opengeospatial.org/is/18-010r7/18-010r7.html), [PROJJSON](https://proj.org/specifications/projjson.html) or [PROJ definition](https://proj.org/usage/quickstart.html). Defaults to EPSG code 4326. |
-=======
-| Field Name       | Type              | Description                                                  |
-| ---------------- | ----------------- | ------------------------------------------------------------ |
-| type             | string            | **REQUIRED.** Type of the dimension, always `spatial`.       |
-| axis             | string            | **REQUIRED.** Axis of the spatial dimension, always `z`.     |
-| description      | string            | Detailed multi-line description to explain the dimension. [CommonMark 0.29](http://commonmark.org/) syntax MAY be used for rich text representation. |
-| extent           | \[number\|null]   | If the dimension consists of [ordinal](https://en.wikipedia.org/wiki/Level_of_measurement#Ordinal_scale) values, the extent (lower and upper bounds) of the values as two-dimensional array. Use `null` for open intervals. |
-| values           | \[number\|string] | A set of all potential values, especially useful for [nominal](https://en.wikipedia.org/wiki/Level_of_measurement#Nominal_level) values. |
-| step             | number\|null      | If the dimension consists of [interval](https://en.wikipedia.org/wiki/Level_of_measurement#Interval_scale) values, the space between the values. Use `null` for irregularly spaced steps. |
-| unit             | string            | The unit of measurement for the data, preferably the symbols from [SI](https://physics.nist.gov/cuu/Units/units.html) or [UDUNITS](https://ncics.org/portfolio/other-resources/udunits2/). |
-| reference_system | string\|number\|object | The spatial reference system for the data, specified as [EPSG code](http://www.epsg-registry.org/), [WKT2 (ISO 19162) string](http://docs.opengeospatial.org/is/18-010r7/18-010r7.html), [PROJJSON](https://proj.org/projjson.html) or [PROJ definition](https://proj.org/usage/quickstart.html). Defaults to EPSG code 4326. |
->>>>>>> 9ee3f277
 
 An Vertical Spatial Dimension Object MUST specify an `extent` or a set of `values`. It MAY specify both. 
 
