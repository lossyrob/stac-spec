# Changelog
All notable changes to this project will be documented in this file.

The format is based on [Keep a Changelog](http://keepachangelog.com/en/1.0.0/)
and this project adheres to [Semantic Versioning](http://semver.org/spec/v2.0.0.html).

## [Unreleased]

### Removed
- The API portion of STAC has been split off into a [new repository: stac-api-spec](https://github.com/radiantearth/stac-api-spec) and will start being versioned and released separately than the core STAC spec.
- proj4 string from proj extension
- Various warnings about how the spec is very early and likely will change.

### Added
- 'alternate' as a listed 'rel' type with recommended 'text/html' to communicate there is an html version.
- Added a code of conduct based on github's template.
- Overview document that gives a more explanatory discussion of the various parts of the spec and how they relate
- Several new sections to 'best practices' document.
- Added the ability to define Item properties under Assets (item-spec/item-spec.md)
- Add `proj:shape` and `proj:transform` to the projections extension.
<<<<<<< HEAD
- Collection-level assets extension
=======
- Instructions on how to run check-markdown locally
>>>>>>> 390ae2eb

### Changed
- Moved item recommendations to best practices, and added a bit more in item spec about 'search'
- Moved `eo:gsd` from `eo` extension to core `gsd` field in Item common metadata
- `asset` extension renamed to `item-assets` and renamed `assets` field in Collections to `item_assets`
- `item-assets` extension only requires any two fields to be available, not the two specific fields `title` and `type`
- `datetime` allows `null` as value, but requires `start_datetime` and `end_datetime` then

### Fixed

## [v0.9.0] - 2020-02-26

### Added
- ItemCollection requires `stac_version` field, `stac_extensions` has also been added
- A `description` field has been added to Item assets (also Asset definitions extension)
- Field `mission` to [Common Metadata fields](item-spec/common-metadata.md)
- Extensions:
  - [Version Indicators extension](extensions/version/README.md), new `version` and `deprecated` fields in STAC Items and Collections
  - Data Cube extension can be used in Collections, added new field `description`
  - [Asset Extension](extensions/asset/README.md): new `description` and `roles` fields
  - New [Projection Extension](extensions/projection/README.md) to describe Items with Assets that have an associated geospatial projection
  - New [View Geometry Extension](extensions/view/README.md)
- STAC API:
  - Added the [Item and Collection API Version extension](https://github.com/radiantearth/stac-api-spec/tree/master/extensions/version/README.md) to support versioning in the API specification
  - Run `npm run serve` or `npm run serve-ext` to quickly render development versions of the OpenAPI spec in the browser
- [Basics](item-spec/common-metadata.md#basics) added to Common Metadata definitions with new `description` field for
Item properties
- New fields to the `link` object to facilitate [pagination support for POST requests](https://github.com/radiantearth/stac-api-spec/tree/master/api-spec.md#paging-extension)
- `data` role, as a suggestion for a common role for data files to be used in case data providers don't come up with their own names and semantics
- Clarification text on HTTP verbs in STAC API

### Changed
- Support for [CommonMark 0.29 instead of CommonMark 0.28](https://spec.commonmark.org/0.29/changes.html)
- Collection field `property` and the merge ability moved to a new extension 'Commons'
- Added attribute `roles` to Item assets (also Asset definitions extension), to be used similarly to Link `rel`
- Updated API yaml to clarify bbox filter should be implemented without brackets. Example: `bbox=160.6,-55.95,-170,-25.89`
- Collection `summaries` merge array fields now
- Several fields have been moved from extensions or item fields to the [Common Metadata fields](item-spec/common-metadata.md):
  - `eo:platform` / `sar:platform` => `platform`
  - `eo:instrument` / `sar:instrument` => `instruments`, also changed from string to array of strings
  - `eo:constellation` / `sar:constellation` => `constellation`
  - `dtr:start_datetime` => `start_datetime`
  - `dtr:end_datetime` => `end_datetime`
- Moved angle definitions from extensions `eo` and new `view` extension
  - `eo:off_nadir` -> `view:off_nadir`
  - `eo:azimuth` -> `view:azimuth`
  - `eo:incidence_angle` -> `view:incidence_angle`
  - `eo:sun_azimuth` -> `view:sun_azimuth`
  - `eo:sun_elevation` -> `view:sun_elevation`
- Extensions:
  - Data Cube extension: Changed allowed formats (removed PROJ string, added PROJJSON / WKT2) for reference systems
  - [Checksum extension](extensions/checksum/README.md) is now using self-identifiable hashes ([Multihash](https://github.com/multiformats/multihash))
  - Changed `sar:type` to `sar:product_type` and `sar:polarization` to `sar:polarizations` in the [SAR extension](extensions/sar/README.md)
- STAC API:
  - The endpoint `/stac` has been merged with `/`
  - The endpoint `/stac/search` is now called `/search`
  - Sort Extension - added non-JSON query/form parameter format
  - Fields extension has a simplified format for GET parameters
  - `search` extension renamed to `context` extension. JSON object renamed from `search:metadata` to `context`
  - Removed "next" from the search metadata and query parameter, added POST body and headers to the links for paging support
  - Query Extension - type restrictions on query predicates are more accurate, which may require additional implementation support
- Item `title` definition moved from core Item fields to [Common Metadata Basics](item-spec/common-metadata.md#basics) 
fields. No change is required for STAC Items.
- `putFeature` can return a `PreconditionFailed` to provide more explicit information when the resource has changed in the server
- [Sort extension](https://github.com/radiantearth/stac-api-spec/tree/master/extensions/sort) now uses "+" and "-" prefixes for GET requests to denote sort order. 
- Clarified how `/search` links must be added to `/` and changed that links to both GET and POST must be provided now that the method can be specified in links

### Removed
- `version` field in STAC Collections. Use [Version Extension](extensions/version/README.md) instead
- `summaries` field from Catalogs. Use Collections instead
- Asset Types (pre-defined values for the keys of individual assets, *not* media types) in Items. Use the asset's `roles` instead
- `license` field doesn't allow SPDX expressions any longer. Use `various` and links instead
- Extensions:
  - `eo:platform`, `eo:instrument`, `eo:constellation` from EO extension, and `sar:platform`, `sar:instrument`, `sar:constellation` from the [SAR extension](extensions/sar/README.md)
  - Removed from EO extension field `eo:epsg` in favor of `proj:epsg`
  - `gsd` and `accuracy` from `eo:bands` in the [EO extension](extensions/eo/README.md)
  - `sar:absolute_orbit` and `sar:center_wavelength` fields from the [SAR extension](extensions/sar/README.md)
  - `data_type` and `unit` from the `sar:bands` object in the [SAR extension](extensions/sar/README.md)
  - Datetime Range (`dtr`) extension. Use the [Common Metadata fields](item-spec/common-metadata.md) instead
- STAC API:
  - `next` from the search metadata and query parameter
- In API, removed any mention of using media type `multipart/form-data` and `x-www-form-urlencoded`

### Fixed

- The `license` field in Item and Collection spec explicitly mentions that the value `proprietary` without a link means that the data is private
- Clarified how to fill `stac_extensions`
- More clarifications; typos fixed
- Fixed Item JSON Schema now `allOf` optional Common Metadata properties are evaluated
- Clarified usage of optional Common Metadata fields for STAC Items
- Clarified usage of paging options, especially in relation to what OGC API - Features offers
- Allow Commonmark in asset description, as it's allowed everywhere else
- Put asset description in the API
- Fixed API spec regarding license expressions
- Added missing schema in the API Version extension
- Fixed links in the Landsat example in the collection-spec

## [v0.8.1] - 2019-11-01

### Changed
- Updated specification to base on OGC API - Features - Part 1: Core, v1.0.0 instead of OGC API - Features - Part 1: Core, v1.0.0-draft.2 (fka WFS3 draft 2).

### Fixed
- Numerous typos, clarifications and fixes for documentation and examples.
- Fixed STAC API definition to include STAC-related fields and examples in *OGC API - Features*-derived endpoints.
- Fixed JSON schemas for extensions: `$id` field matches file name.

## [v0.8.0] - 2019-10-11

### Changed
- Updated specification to base on WFS3 draft 2 (OGC API - Features - Part 1: Core, v1.0.0-draft.2). This leads to many changes in the API and one change in STAC collections, notably:
	- The structure of the field `extent` in STAC and WFS Collections changed.
 	- Query parameter `time` was renamed to `datetime` and accepts slightly different values.
	- WFS links have additional fields `hreflang` and `length`.
	- WFS Collections have additional fields `crs` and `itemType`.
	- `time` API parameter changed to `datetime`
- The API intersects parameter now accepts a GeoJSON Geometry (any type) *instead* of a GeoJSON Feature.
- API: Clarification on `include` and `exclude` parameters in the field extension and notes on default values.
- API: queries should contain either `bbox` or `intersects`.
- API: Core API now has reserved parameters to prevent overlap with extensions
- Updated bbox definitions in API, Item, and Collection specs to include support for optional elevation values.
- Moved Single Item Extension to core (`license` and `providers` properties for Items).
- Allow `various` for the `license` fields.
- Clarified meaning of SAR and EO platform, constellation, and instrument
- Numerous typos, clarification and general word-smithing
- Changed GeoTIFF media type from `image/vnd.stac.geotiff` to `image/tiff; application=geotiff`, changed Cloud-optimized GeoTiff media type from `image/vnd.stac.geotiff; cloud-optimized=true` to `image/tiff; application=geotiff; profile=cloud-optimized`.

### Added
- **stac_version**: Each Item must specify the STAC version.
- **stac_extensions**: Introduced this field for Items, Catalogs and Collections.
- Property `summaries` have been added to catalogs and collections.
- API Transaction extension supports optimistic locking through use of the ETag header.
- Asset Definition Extension added to Collections to allow specifying details about Assets that may appear in member Items.
- [Single File Catalog extension](extensions/single-file-stac/README.md) added as a format to have a set of Collections and Items in a single file.
- [Label extension](extensions/label/README.md) added with additional fields for describing labeled data, such as used for training data or from the output of a classification
- Timestamp fields added to `Item`: `created` and `updated` to refer to the datetime the metadata file was created or updated.
- Added Search Metadata API extension which adds fields to a response from a STAC API such as the number of items found and how many were returned.
- ItemCollection class added to spec that is a GeoJSON FeatureCollection of Items, such as what would be returned from a search. Located in item directory.
- `in` operator added to the query extension (to check if value is in a list of values)
- New bands added to the [common band names](extensions/eo/README.md#common-band-names) for the EO extension: yellow, rededge, and 2 narrow NIR bands
- [Scientific extension](extensions/scientific/README.md) can be used in Collections.

### Fixed
- Updated language, fixed typos and examples.
- Renamed `pc:schema` to `pc:schemas` in the Point Cloud extension.

### Changes since 0.8.0rc1
- [Label extension](extensions/label/README.md):
  - moved label:classes to be a list of Class Objects from a single Class Object in spec markdown and json schema (matching previous example JSON).
  - moved label:overview to be a list of Overview Objects from a single Overview Object in spec markdown and json schema (matching previous example JSON).
  - Renamed fields to use plural forms (`label:property` -> `label:properties`, `label:task` -> `label:tasks`, `label:method` -> `label:methods` and `label:overview` -> `label:overviews`)

## [v0.7.0] - 2019-05-06

### Fixed
- Updated language / fixed typos
- Moved static vs dynamic discussion text to catalog best practices document
- Moved hosting of interactive api docs from swaggerhub to [stacspec.org](http://stacspec.org)
- JSON Schemas are now all following the latest JSON Schema version, draft 07.

### Changed
- No longer require an absolute self link for Items, Collections and Catalogs.
- Reorganized api-spec, added extensions folder to hold API extensions
- Change the fields parameter in the API to allow filtering on any property.
- Refinements to SAR extension, changed several fields from a single array-based field (`sar:absolute_orbit`, `sar:resolution`, `sar:pixel_spacing`, `sar:looks`) to multiple fields with exactly one value.
- Commons extension ability to 'merge' properties is now in the core specification

### Added
- Catalog best practices document, including recommendations for catalog layouts, html, and self-contained catalogs.
- `page` parameter for STAC API
- Optional `collection` property field in Items (previously part of the Commons extension)
- It is now required to link to `/stac/search/` from `/stac/`
- Added new fields to SAR extension: `sar:incidence_angle`, `sar:relative_orbit`, `sar:observation_direction`
- Added new filter parameters `ids` and `collections` to `/stac/search/`

### Removed
- Removed the field `sar:off_nadir` from the SAR extension
- JavaScript-based validation

## [v0.6.2] - 2019-03-01

### Fixed
- Fixed several examples and typos, improved descriptions
- Strictly checking the STAC version numbers in the JSON schemas
- Added missing required fields in Item JSON schema
- Changed `id` to `$id` in JSON schemas (draft-06 compatibility)

### Changed
- Extensions require examples and a JSON schema to get to the maturity level 'Pilot'
- Updated ISERV implementation

### Added
- Checksum extension
- Data Cube extension
- Point Cloud extension
- SAR extension

## [v0.6.1] - 2019-01-25

### Fixed
- Added `null` as potential data type to `eo:epsg` in the EO extension.
- Fixed several examples and typos.
- Updated JSON Schema versions for uniformity
- Added OpenEO GEE implementation
- Clarified 'intersects' behavior for STAC API

## [v0.6.0] - 2018-11-06

### Fixed
- Reorganized and cleaned up repository.
- Fixed examples throughout.

### Added
- **Changelog**: This changelog added.
- **Collections added**: Collections are a type of Catalog with additional fields, such as provider and license. Items must belong to a single Collection.
- **Extension maturity**: Protocol for providing maturity classification for extensions based on stability and implementations.
- **Commons extension**: The previous 'Collections' extension is now the 'Commons' extension and allows an Item to inherit properties from its Collection.
- **Datetime-range extension**: Extension for providing start and end datetimes.
- **Scientific extension**: Extension for providings links to scientific publications relating to the data.
- **rel types**: A list of supported `rel` types are provided for use when specifying links, `derived_from` and `license` types added.
- **eo:constellation**: A new field in the EO specification to specify a grouping of platforms.
- **stac_version**: The `stac_version` field is required on all Catalogs (and Collections).
- **JSON schemas**: Added JSON schemas where they were missing.
- **Single Item extension**: Extension to supply License and Providers for single Items when no collection is used.
- **UML Diagram**: See STAC-060-uml.pdf.
- **Development Process**: See process.md for information on the STAC development process.

### Changed
- **API**: Main catalog endpoint at `/stac`, search endpoint now at `/stac/search`.
- **eo:bands**: The `eo:bands` field is now an array rather than a dictionary, and has been moved inside of `properties` in a STAC Item.
- **Catalog fields**: Catalogs have a smaller number of basic fields: `id`, `stac_version`, `title` (optional), `description`, and `links`. The new Collections type contains additional fields.
- **links**: The links fields are now an array rather than a dictionary.
- **properties**: Fields with the data type array or objects are allowed inside the `properties` in a STAC Item.
- **description**: Description fields now allow formatting with CommonMark.
- **assets**: Fields changed names: `name` to `title` and `mime_type` to `type`.

### Removed:
* **provider**: Provider field in Items got removed. Use Collections or the Single Item extension instead.
* **license**: License field in Items got removed. Use Collections or the Single Item extension instead.

## [v0.5.2] - 2018-07-12

Minor bug fixes on 0.5.1 for the schema files. Thanks @francbartoli

## [v0.5.1] - 2018-07-06

Minor bug fixes from 0.5.1 release

* [Update openapi / swagger specs for new 'links'](https://github.com/radiantearth/stac-spec/commit/480d4fb02b4a7e880c7ca01320fe2773260ba595)
* [minor fixes on collection extension](https://github.com/radiantearth/stac-spec/pull/124) - thanks @m-mohr
* [minor cbers example updates](https://github.com/radiantearth/stac-spec/pull/123) - thanks @fredliporace

## [v0.5.0] - 2018-07-01

The 0.5.0 release of the STAC spec is an iteration forward on the spec, with a number of core improvements. Highlights include:

* **Links is now a dictionary** - This is the most core change done. It aligns the structure with the 'asset' change in 0.5.0, making it easier for clients to look up the link that they want more easily. The schema is updated to this (and actually checks assets better now, thanks @mojodna )

* **Transactions Extension** - There is now a transaction extension for the STAC API, thanks to @hgs-msmith and @hgs-trutherford

* **Collections iterations** @matthewhanson has evolved the collections extension, adding in some namespace type hints on it, and explaining it more clearly.

* **eo:crs to eo:epsg** In the EO profile @matthewhanson brought in a change to use EPSG code, instead of full Well Known Text, to make it easy to reference.

Full list of issues and pull requests at <https://github.com/radiantearth/stac-spec/milestone/5?closed=1>

## [v0.4.1] - 2018-04-24

A few minor improvements on the release. ([issues](https://github.com/radiantearth/stac-spec/issues?utf8=%E2%9C%93&q=milestone%3A0.4.1+))

* @hgs-msmith got a swagger version of the spec, and made some minor improvements to the openapi version #103 and #102
* @francbartoli and @m-mohr pointed out some inconsistencies with landsat, so got the openapi updated #106
* @m-mohr pointed out some issues with landsat example, so updated those #105
* @hgs-trutherford pointed out that the planet example was a bit confusing, so updated it to the EO profile.

## [v0.4.0] - 2018-04-06

The 0.4.0 is the first 'official' release of the SpatioTemporal Asset Catalog (STAC) specification!

It is the result of the [ft. collins sprint](https://github.com/radiantearth/community-sprints/tree/master/03072018-ft-collins-co), the second in person meeting of the STAC community. But it also includes
a number of improvements from remote contributors.

Highlights include:

* Updates to the core **`Item` JSON specification**, including simplifying to a single datetime, moving thumbnails from 'links' to 'assets', making assets a dictionary for easier lookup and requiring `self` links to be absolute links.

* Alignment of **STAC API** with the new [WFS3](https://github.com/opengeospatial/WFS_FES/) specification

* Cleanup of the **static catalog** specification for greater clarity around the catalog

* A first cut of an **Earth Observation Profile**, as well as a new collections extension to support it.

* Numerous small improvements and bug fixes.

See the [milestone 0.4.0 in the issue tracker](https://github.com/radiantearth/stac-spec/milestone/3) for the complete lists of improvements.

Thanks @hgs-msmith, @matthewhanson, @hgs-trutherford, @rouault, @joshfix, @alkamin, @hemphillda, @jeffnaus  and @fredliporace for contributing to the spec directly, and to [everyone](https://github.com/opengeospatial/wfs3hackathon/blob/master/notes/introductions.md#participants) who participated in the [Ft Collins sprint](https://github.com/radiantearth/community-sprints/tree/master/03072018-ft-collins-co) and brought great ideas.


[Unreleased]: <https://github.com/radiantearth/stac-spec/compare/master...dev>
[v0.9.0]: <https://github.com/radiantearth/stac-spec/compare/v0.8.1...v0.9.0>
[v0.8.1]: <https://github.com/radiantearth/stac-spec/compare/v0.8.0...v0.8.1>
[v0.8.0]: <https://github.com/radiantearth/stac-spec/compare/v0.7.0...v0.8.0>
[v0.7.0]: <https://github.com/radiantearth/stac-spec/compare/v0.6.2...v0.7.0>
[v0.6.2]: <https://github.com/radiantearth/stac-spec/compare/v0.6.1...v0.6.2>
[v0.6.1]: <https://github.com/radiantearth/stac-spec/compare/v0.6.0...v0.6.1>
[v0.6.0]: <https://github.com/radiantearth/stac-spec/compare/v0.5.2...v0.6.0>
[v0.5.2]: <https://github.com/radiantearth/stac-spec/compare/v0.5.1...v0.5.2>
[v0.5.1]: <https://github.com/radiantearth/stac-spec/compare/v0.5.0...v0.5.1>
[v0.5.0]: <https://github.com/radiantearth/stac-spec/compare/v0.4.1...v0.5.0>
[v0.4.1]: <https://github.com/radiantearth/stac-spec/compare/v0.4.0...v0.4.1>
[v0.4.0]: <https://github.com/radiantearth/stac-spec/tree/v0.4.0><|MERGE_RESOLUTION|>--- conflicted
+++ resolved
@@ -18,11 +18,8 @@
 - Several new sections to 'best practices' document.
 - Added the ability to define Item properties under Assets (item-spec/item-spec.md)
 - Add `proj:shape` and `proj:transform` to the projections extension.
-<<<<<<< HEAD
 - Collection-level assets extension
-=======
 - Instructions on how to run check-markdown locally
->>>>>>> 390ae2eb
 
 ### Changed
 - Moved item recommendations to best practices, and added a bit more in item spec about 'search'
