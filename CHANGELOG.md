# Changelog
All notable changes to this project will be documented in this file.

The format is based on [Keep a Changelog](http://keepachangelog.com/en/1.0.0/)
and this project adheres to [Semantic Versioning](http://semver.org/spec/v2.0.0.html).

## Unreleased

### Added
- ItemCollection requires `stac_version` field, `stac_extensions` has also been added
- A `description` field has been added to Item Assets
- Extensions:
     - [Version Indicators extension](extensions/version/README.md), adds `version` and `deprecated` fields to STAC Items and Collections.
     - Instrument extension, adds fields: `platform`, `instruments`, `constellation` (all moved from EO and SAR extensions), and `mission`.
     - Data Cube extension can be used in Collections, added new field `description`.
     - Added `description` and `role` fields to the Asset in the [Asset Extension](extensions/asset/README.md)
- STAC API:
     - Added the [Item and Collection API Version extension](api-spec/extensions/version/README.md) to support versioning in the API specification

### Changed
- Support for [CommonMark 0.29 instead of CommonMark 0.28](https://spec.commonmark.org/0.29/changes.html).
- Collection field `property` and the merge ability moved to a new extension 'Commons'
- Added attribute `role` to Item assets, to be used similarly to Link `rel`.
- Extensions:
<<<<<<< HEAD
     - [datetime-range extension](extensions/datetime-range/README.md): Removed extension prefix from example and schema.
     - Data Cube extension: Changed allowed formats (removed PROJ string, addedPROJJSON / WKT2) for reference systems.
     - [Checksum extension](extensions/checksum/README.md) is now using self-identifiable hashes ([Multihash](https://github.com/multiformats/multihash)).
     - Changed `sar:type` to `sar:product_type` in the [SAR extension](extensions/sar/README.md)..
=======
    - [datetime-range extension](extensions/datetime-range/README.md): Removed extension prefix from example and schema.
    - Data Cube extension: Changed allowed formats (removed PROJ string, addedPROJJSON / WKT2) for reference systems.
    - [Checksum extension](extensions/checksum/README.md) is now using self-identifiable hashes ([Multihash](https://github.com/multiformats/multihash)).
>>>>>>> 214c135e
- STAC API:
    - The endpoint `/stac` has been merged with `/`
    - The endpoint `/stac/search` is now called `/search`
    - Sort Extension - added non-JSON query/form parameter format.
    - Fields extension has a simplified format for GET parameters.
    - `search` extension renamed to `context` extension. JSON object renamed from `search:metadata` to `context`
    - Removed "next" from the search metadata and query parameter, added POST body and headers to the links for paging support

### Removed
- Removed `version` field in STAC Collections. Use [Version Extension](extensions/version/README.md) instead.
- Removed `summaries` field from Catalogs. Use Collections instead.
- Extensions:
    - Removed `eo:platform`, `eo:instrument`, `eo:constellation` from EO extension, and `sar:platform`, `sar:instrument`, `sar:constellation` from the [SAR extension](extensions/sar/README.md)..
  - Removed `sar:absolute_orbit` and `sar:center_wavelength` fields from the [SAR extension](extensions/sar/README.md).
  - Removed `data_type` and `unit` from the `sar:bands` object in the [SAR extension](extensions/sar/README.md)..
  - Removed `dtr` extension prefix from example and schema in [datetime-range extension](extensions/datetime-range/README.md)
- STAC API:
    - Removed "next" from the search metadata and query parameter, added POST body and headers to the links for paging support

### Fixed

- The `license` field in Item and Collection spec explicitly mentions that the value `proprietary` without a link means that the data is private.
- Clarifications; typos fixed

## [v0.8.1] - 2019-11-01

### Changed
- Updated specification to base on OGC API - Features - Part 1: Core, v1.0.0 instead of OGC API - Features - Part 1: Core, v1.0.0-draft.2 (fka WFS3 draft 2).

### Fixed
- Numerous typos, clarifications and fixes for documentation and examples.
- Fixed STAC API definition to include STAC-related fields and examples in *OGC API - Features*-derived endpoints.
- Fixed JSON schemas for extensions: `$id` field matches file name.

## [v0.8.0] - 2019-10-11

### Changed
- Updated specification to base on WFS3 draft 2 (OGC API - Features - Part 1: Core, v1.0.0-draft.2). This leads to many changes in the API and one change in STAC collections, notably:
	- The structure of the field `extent` in STAC and WFS Collections changed.
 	- Query parameter `time` was renamed to `datetime` and accepts slightly different values.
	- WFS links have additional fields `hreflang` and `length`.
	- WFS Collections have additional fields `crs` and `itemType`.
	- `time` API parameter changed to `datetime`
- The API intersects parameter now accepts a GeoJSON Geometry (any type) *instead* of a GeoJSON Feature.
- API: Clarification on `include` and `exclude` parameters in the field extension and notes on default values.
- API: queries should contain either `bbox` or `intersects`.
- API: Core API now has reserved parameters to prevent overlap with extensions
- Updated bbox definitions in API, Item, and Collection specs to include support for optional elevation values.
- Moved Single Item Extension to core (`license` and `providers` properties for Items).
- Allow `various` for the `license` fields.
- Clarified meaning of SAR and EO platform, constellation, and instrument
- Numerous typos, clarification and general word-smithing
- Changed GeoTIFF media type from `image/vnd.stac.geotiff` to `image/tiff; application=geotiff`, changed Cloud-optimized GeoTiff media type from `image/vnd.stac.geotiff; cloud-optimized=true` to `image/tiff; application=geotiff; profile=cloud-optimized`.

### Added
- **stac_version**: Each Item must specify the STAC version.
- **stac_extensions**: Introduced this field for Items, Catalogs and Collections.
- Property `summaries` have been added to catalogs and collections.
- API Transaction extension supports optimistic locking through use of the ETag header.
- Asset Definition Extension added to Collections to allow specifying details about Assets that may appear in member Items.
- [Single File Catalog extension](extensions/single-file-stac/README.md) added as a format to have a set of Collections and Items in a single file.
- [Label extension](extensions/label/README.md) added with additional fields for describing labeled data, such as used for training data or from the output of a classification
- Timestamp fields added to `Item`: `created` and `updated` to refer to the datetime the metadata file was created or updated.
- Added Search Metadata API extension which adds fields to a response from a STAC API such as the number of items found and how many were returned.
- ItemCollection class added to spec that is a GeoJSON FeatureCollection of Items, such as what would be returned from a search. Located in item directory.
- `in` operator added to the query extension (to check if value is in a list of values)
- New bands added to the [common band names](extensions/eo/README.md#common-band-names) for the EO extension: yellow, rededge, and 2 narrow NIR bands
- [Scientific extension](extensions/scientific/README.md) can be used in Collections.

### Fixed
- Updated language, fixed typos and examples.
- Renamed `pc:schema` to `pc:schemas` in the Point Cloud extension.

### Changes since 0.8.0rc1
- [Label extension](extensions/label/README.md):
    - moved label:classes to be a list of Class Objects from a single Class Object in spec markdown and json schema (matching previous example JSON).
    - moved label:overview to be a list of Overview Objects from a single Overview Object in spec markdown and json schema (matching previous example JSON).
    - Renamed fields to use plural forms (`label:property` -> `label:properties`, `label:task` -> `label:tasks`, `label:method` -> `label:methods` and `label:overview` -> `label:overviews`)

## [v0.7.0] - 2019-05-06

### Fixed
- Updated language / fixed typos
- Moved static vs dynamic discussion text to catalog best practices document
- Moved hosting of interactive api docs from swaggerhub to [stacspec.org](http://stacspec.org)
- JSON Schemas are now all following the latest JSON Schema version, draft 07.

### Changed
- No longer require an absolute self link for Items, Collections and Catalogs.
- Reorganized api-spec, added extensions folder to hold API extensions
- Change the fields parameter in the API to allow filtering on any property.
- Refinements to SAR extension, changed several fields from a single array-based field (`sar:absolute_orbit`, `sar:resolution`, `sar:pixel_spacing`, `sar:looks`) to multiple fields with exactly one value.
- Commons extension ability to 'merge' properties is now in the core specification

### Added
- Catalog best practices document, including recommendations for catalog layouts, html, and self-contained catalogs.
- `page` parameter for STAC API
- Optional `collection` property field in Items (previously part of the Commons extension)
- It is now required to link to `/stac/search/` from `/stac/`
- Added new fields to SAR extension: `sar:incidence_angle`, `sar:relative_orbit`, `sar:observation_direction`
- Added new filter parameters `ids` and `collections` to `/stac/search/`

### Removed
- Removed the field `sar:off_nadir` from the SAR extension
- JavaScript-based validation

## [v0.6.2] - 2019-03-01

### Fixed
- Fixed several examples and typos, improved descriptions
- Strictly checking the STAC version numbers in the JSON schemas
- Added missing required fields in Item JSON schema
- Changed `id` to `$id` in JSON schemas (draft-06 compatibility)

### Changed
- Extensions require examples and a JSON schema to get to the maturity level 'Pilot'
- Updated ISERV implementation

### Added
- Checksum extension
- Data Cube extension
- Point Cloud extension
- SAR extension

## [v0.6.1] - 2019-01-25

### Fixed
- Added `null` as potential data type to `eo:epsg` in the EO extension.
- Fixed several examples and typos.
- Updated JSON Schema versions for uniformity
- Added OpenEO GEE implementation
- Clarified 'intersects' behavior for STAC API

## [v0.6.0] - 2018-11-06

### Fixed
- Reorganized and cleaned up repository.
- Fixed examples throughout.

### Added
- **Changelog**: This changelog added.
- **Collections added**: Collections are a type of Catalog with additional fields, such as provider and license. Items must belong to a single Collection.
- **Extension maturity**: Protocol for providing maturity classification for extensions based on stability and implementations.
- **Commons extension**: The previous 'Collections' extension is now the 'Commons' extension and allows an Item to inherit properties from its Collection.
- **Datetime-range extension**: Extension for providing start and end datetimes.
- **Scientific extension**: Extension for providings links to scientific publications relating to the data.
- **rel types**: A list of supported `rel` types are provided for use when specifying links, `derived_from` and `license` types added.
- **eo:constellation**: A new field in the EO specification to specify a grouping of platforms.
- **stac_version**: The `stac_version` field is required on all Catalogs (and Collections).
- **JSON schemas**: Added JSON schemas where they were missing.
- **Single Item extension**: Extension to supply License and Providers for single Items when no collection is used.
- **UML Diagram**: See STAC-060-uml.pdf.
- **Development Process**: See process.md for information on the STAC development process.

### Changed
- **API**: Main catalog endpoint at `/stac`, search endpoint now at `/stac/search`.
- **eo:bands**: The `eo:bands` field is now an array rather than a dictionary, and has been moved inside of `properties` in a STAC Item.
- **Catalog fields**: Catalogs have a smaller number of basic fields: `id`, `stac_version`, `title` (optional), `description`, and `links`. The new Collections type contains additional fields.
- **links**: The links fields are now an array rather than a dictionary.
- **properties**: Fields with the data type array or objects are allowed inside the `properties` in a STAC Item.
- **description**: Description fields now allow formatting with CommonMark.
- **assets**: Fields changed names: `name` to `title` and `mime_type` to `type`.

### Removed:
* **provider**: Provider field in Items got removed. Use Collections or the Single Item extension instead.
* **license**: License field in Items got removed. Use Collections or the Single Item extension instead.


## [v0.5.2] - 2018-07-12

Minor bug fixes on 0.5.1 for the schema files. Thanks @francbartoli


## [v0.5.1] - 2018-07-06

Minor bug fixes from 0.5.1 release

*  [Update openapi / swagger specs for new 'links'](https://github.com/radiantearth/stac-spec/commit/480d4fb02b4a7e880c7ca01320fe2773260ba595)
* [minor fixes on collection extension](https://github.com/radiantearth/stac-spec/pull/124) - thanks @m-mohr
* [minor cbers example updates](https://github.com/radiantearth/stac-spec/pull/123) - thanks @fredliporace


## [v0.5.0] - 2018-07-01

The 0.5.0 release of the STAC spec is an iteration forward on the spec, with a number of core improvements. Highlights include:

* **Links is now a dictionary** - This is the most core change done. It aligns the structure with the 'asset' change in 0.5.0, making it easier for clients to look up the link that they want more easily. The schema is updated to this (and actually checks assets better now, thanks @mojodna )

* **Transactions Extension** - There is now a transaction extension for the STAC API, thanks to @hgs-msmith and @hgs-trutherford

* **Collections iterations** @matthewhanson has evolved the collections extension, adding in some namespace type hints on it, and explaining it more clearly.

* **eo:crs to eo:epsg** In the EO profile @matthewhanson brought in a change to use EPSG code, instead of full Well Known Text, to make it easy to reference.

Full list of issues and pull requests at https://github.com/radiantearth/stac-spec/milestone/5?closed=1


## [v0.4.1] - 2018-04-24

A few minor improvements on the release. ([issues](https://github.com/radiantearth/stac-spec/issues?utf8=%E2%9C%93&q=milestone%3A0.4.1+))

* @hgs-msmith got a swagger version of the spec, and made some minor improvements to the openapi version #103 and #102
* @francbartoli and @m-mohr pointed out some inconsistencies with landsat, so got the openapi updated #106
* @m-mohr pointed out some issues with landsat example, so updated those #105
* @hgs-trutherford pointed out that the planet example was a bit confusing, so updated it to the EO profile.


## [v0.4.0] - 2018-04-06

The 0.4.0 is the first 'official' release of the SpatioTemporal Asset Catalog (STAC) specification!

It is the result of the [ft. collins sprint](https://github.com/radiantearth/community-sprints/tree/master/03072018-ft-collins-co), the second in person meeting of the STAC community. But it also includes
a number of improvements from remote contributors.

Highlights include:

* Updates to the core **`Item` JSON specification**, including simplifying to a single datetime, moving thumbnails from 'links' to 'assets', making assets a dictionary for easier lookup and requiring `self` links to be absolute links.

* Alignment of **STAC API** with the new [WFS3](https://github.com/opengeospatial/WFS_FES/) specification

* Cleanup of the **static catalog** specification for greater clarity around the catalog

* A first cut of an **Earth Observation Profile**, as well as a new collections extension to support it.

* Numerous small improvements and bug fixes.

See the [milestone 0.4.0 in the issue tracker](https://github.com/radiantearth/stac-spec/milestone/3) for the complete lists of improvements.

Thanks @hgs-msmith, @matthewhanson, @hgs-trutherford, @rouault, @joshfix, @alkamin, @hemphillda, @jeffnaus  and @fredliporace for contributing to the spec directly, and to [everyone](https://github.com/opengeospatial/wfs3hackathon/blob/master/notes/introductions.md#participants) who participated in the [Ft Collins sprint](https://github.com/radiantearth/community-sprints/tree/master/03072018-ft-collins-co) and brought great ideas.


[Unreleased]: https://github.com/radiantearth/stac-spec/compare/master...dev
[v0.8.1]: https://github.com/radiantearth/stac-spec/compare/v0.8.0...v0.8.1
[v0.8.0]: https://github.com/radiantearth/stac-spec/compare/v0.7.0...v0.8.0
[v0.7.0]: https://github.com/radiantearth/stac-spec/compare/v0.6.2...v0.7.0
[v0.6.2]: https://github.com/radiantearth/stac-spec/compare/v0.6.1...v0.6.2
[v0.6.1]: https://github.com/radiantearth/stac-spec/compare/v0.6.0...v0.6.1
[v0.6.0]: https://github.com/radiantearth/stac-spec/compare/v0.5.2...v0.6.0
[v0.5.2]: https://github.com/radiantearth/stac-spec/compare/v0.5.1...v0.5.2
[v0.5.1]: https://github.com/radiantearth/stac-spec/compare/v0.5.0...v0.5.1
[v0.5.0]: https://github.com/radiantearth/stac-spec/compare/v0.4.1...v0.5.0
[v0.4.1]: https://github.com/radiantearth/stac-spec/compare/v0.4.0...v0.4.1
[v0.4.0]: https://github.com/radiantearth/stac-spec/tree/v0.4.0<|MERGE_RESOLUTION|>--- conflicted
+++ resolved
@@ -10,43 +10,37 @@
 - ItemCollection requires `stac_version` field, `stac_extensions` has also been added
 - A `description` field has been added to Item Assets
 - Extensions:
-     - [Version Indicators extension](extensions/version/README.md), adds `version` and `deprecated` fields to STAC Items and Collections.
-     - Instrument extension, adds fields: `platform`, `instruments`, `constellation` (all moved from EO and SAR extensions), and `mission`.
-     - Data Cube extension can be used in Collections, added new field `description`.
+     - [Version Indicators extension](extensions/version/README.md), adds `version` and `deprecated` fields to STAC Items and Collections
+     - Instrument extension, adds fields: `platform`, `instruments`, `constellation` (all moved from EO and SAR extensions), and `mission`
+     - Data Cube extension can be used in Collections, added new field `description`
      - Added `description` and `role` fields to the Asset in the [Asset Extension](extensions/asset/README.md)
 - STAC API:
      - Added the [Item and Collection API Version extension](api-spec/extensions/version/README.md) to support versioning in the API specification
 
 ### Changed
-- Support for [CommonMark 0.29 instead of CommonMark 0.28](https://spec.commonmark.org/0.29/changes.html).
+- Support for [CommonMark 0.29 instead of CommonMark 0.28](https://spec.commonmark.org/0.29/changes.html)
 - Collection field `property` and the merge ability moved to a new extension 'Commons'
-- Added attribute `role` to Item assets, to be used similarly to Link `rel`.
+- Added attribute `role` to Item assets, to be used similarly to Link `rel`
 - Extensions:
-<<<<<<< HEAD
-     - [datetime-range extension](extensions/datetime-range/README.md): Removed extension prefix from example and schema.
-     - Data Cube extension: Changed allowed formats (removed PROJ string, addedPROJJSON / WKT2) for reference systems.
-     - [Checksum extension](extensions/checksum/README.md) is now using self-identifiable hashes ([Multihash](https://github.com/multiformats/multihash)).
-     - Changed `sar:type` to `sar:product_type` in the [SAR extension](extensions/sar/README.md)..
-=======
-    - [datetime-range extension](extensions/datetime-range/README.md): Removed extension prefix from example and schema.
-    - Data Cube extension: Changed allowed formats (removed PROJ string, addedPROJJSON / WKT2) for reference systems.
-    - [Checksum extension](extensions/checksum/README.md) is now using self-identifiable hashes ([Multihash](https://github.com/multiformats/multihash)).
->>>>>>> 214c135e
+    - [datetime-range extension](extensions/datetime-range/README.md): Removed extension prefix from example and schema
+    - Data Cube extension: Changed allowed formats (removed PROJ string, addedPROJJSON / WKT2) for reference systems
+    - [Checksum extension](extensions/checksum/README.md) is now using self-identifiable hashes ([Multihash](https://github.com/multiformats/multihash))
+    - Changed `sar:type` to `sar:product_type` in the [SAR extension](extensions/sar/README.md)
 - STAC API:
     - The endpoint `/stac` has been merged with `/`
     - The endpoint `/stac/search` is now called `/search`
-    - Sort Extension - added non-JSON query/form parameter format.
-    - Fields extension has a simplified format for GET parameters.
+    - Sort Extension - added non-JSON query/form parameter format
+    - Fields extension has a simplified format for GET parameters
     - `search` extension renamed to `context` extension. JSON object renamed from `search:metadata` to `context`
     - Removed "next" from the search metadata and query parameter, added POST body and headers to the links for paging support
 
 ### Removed
-- Removed `version` field in STAC Collections. Use [Version Extension](extensions/version/README.md) instead.
-- Removed `summaries` field from Catalogs. Use Collections instead.
+- Removed `version` field in STAC Collections. Use [Version Extension](extensions/version/README.md) instead
+- Removed `summaries` field from Catalogs. Use Collections instead
 - Extensions:
-    - Removed `eo:platform`, `eo:instrument`, `eo:constellation` from EO extension, and `sar:platform`, `sar:instrument`, `sar:constellation` from the [SAR extension](extensions/sar/README.md)..
-  - Removed `sar:absolute_orbit` and `sar:center_wavelength` fields from the [SAR extension](extensions/sar/README.md).
-  - Removed `data_type` and `unit` from the `sar:bands` object in the [SAR extension](extensions/sar/README.md)..
+    - Removed `eo:platform`, `eo:instrument`, `eo:constellation` from EO extension, and `sar:platform`, `sar:instrument`, `sar:constellation` from the [SAR extension](extensions/sar/README.md)
+  - Removed `sar:absolute_orbit` and `sar:center_wavelength` fields from the [SAR extension](extensions/sar/README.md)
+  - Removed `data_type` and `unit` from the `sar:bands` object in the [SAR extension](extensions/sar/README.md)
   - Removed `dtr` extension prefix from example and schema in [datetime-range extension](extensions/datetime-range/README.md)
 - STAC API:
     - Removed "next" from the search metadata and query parameter, added POST body and headers to the links for paging support
