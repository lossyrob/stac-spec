--- conflicted
+++ resolved
@@ -5,45 +5,33 @@
 and this project adheres to [Semantic Versioning](http://semver.org/spec/v2.0.0.html).
 
 ## Unreleased
-- [datetime-range extension](extensions/datetime-range/README.md): Removed extension prefix from example and schema.
-
-### Added
-- Added a version extension to the API specification
-
-### Added
-- Added [Version Extension](extensions/version/README.md) to version and deprecate STAC Items and Collections.
+
+### Added
+- Added the [Version Indicators extension](extensions/version/README.md) to add `version` and `deprecated` fields to STAC Items and Collections.
+- Added Instrument extension which adds fields: `platform`, `instruments`, `constellation` (all moved from EO and SAR extensions), and `mission`.
+- ItemCollection requires `stac_version` field, `stac_extensions` has also been added.
+- Data Cube extension: Can be used in Collections, added new field `description`.
+- API: Added the [Item and Collection API Version extension](api-spec/extensions/version/README.md) to support versioning in the API specification
 
 ### Removed
-- Removed "next" from the search metadata and query parameter, added POST body and headers to the links for paging support
 - Removed `version` field in STAC Collections. Use [Version Extension](extensions/version/README.md) instead.
 - Removed `eo:platform`, `eo:instrument`, `eo:constellation` from EO extension, and `sar:platform`, `sar:instrument`, `sar:constellation` from SAR extension.
-
-### Changed
-- The STAC API endpoint `/stac` has been merged with `/`
-- The STAC API endpoint `/stac/search` is now called `/search`
+- API: Removed "next" from the search metadata and query parameter, added POST body and headers to the links for paging support
+
+### Changed
 - Support for [CommonMark 0.29 instead of CommonMark 0.28](https://spec.commonmark.org/0.29/changes.html).
-- [Checksum extension](extensions/checksum/README.md) is now using self-identifiable hashes ([Multihash](https://github.com/multiformats/multihash)).
-- Removed "next" from the search metadata and query parameter, added POST body and headers to the links for paging support
-- API `search` extension renamed to `context` extension. JSON object renamed from `search:metadata` to `context`
-<<<<<<< HEAD
-- Data Cube extension: Can be used in Collections, added new field `description`, changed allowed values for reference systems.
-=======
-- Added attribute `role` to Asset, to be used similarly to Link `rel`
-- CollectionItem field `stac_version` is now required and field `stac_extensions` is defined in schema. 
-- Sort Extension - added non-JSON query/form parameter format 
-- Fields extension has a simplified format for GET parameters
-
-### Fixed
-
-n/a
-
-### Added
-
-n/a
-
-### Added
-- Added Instrument extension which adds fields: `platform`, `instruments`, `constellation`, and `mission`.
->>>>>>> 2b6fd7b7
+- Added attribute `role` to Item assets, to be used similarly to Link `rel`.
+- Extensions:
+     - [datetime-range extension](extensions/datetime-range/README.md): Removed extension prefix from example and schema.
+     - Data Cube extension: Changed allowed formats (removed PROJ string, addedPROJJSON / WKT2) for reference systems.
+     - [Checksum extension](extensions/checksum/README.md) is now using self-identifiable hashes ([Multihash](https://github.com/multiformats/multihash)).
+- STAC API:
+    - The endpoint `/stac` has been merged with `/`
+    - The endpoint `/stac/search` is now called `/search`
+    - Sort Extension - added non-JSON query/form parameter format.
+    - Fields extension has a simplified format for GET parameters.
+    - `search` extension renamed to `context` extension. JSON object renamed from `search:metadata` to `context`
+    - Removed "next" from the search metadata and query parameter, added POST body and headers to the links for paging support
 
 ## [v0.8.1] - 2019-11-01
 
