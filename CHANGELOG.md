# Changelog
All notable changes to this project will be documented in this file.

The format is based on [Keep a Changelog](http://keepachangelog.com/en/1.0.0/)
and this project adheres to [Semantic Versioning](http://semver.org/spec/v2.0.0.html).

## Unreleased

### Added
- ItemCollection requires `stac_version` field, `stac_extensions` has also been added
- A `description` field has been added to Item assets (also Asset definitions extension). 
- Extensions:
     - [Version Indicators extension](extensions/version/README.md), adds `version` and `deprecated` fields to STAC Items and Collections
     - Instrument extension, adds fields: `platform`, `instruments`, `constellation` (all moved from EO and SAR extensions), and `mission`
     - Data Cube extension can be used in Collections, added new field `description`
     - Added `description` and `roles` fields to the Asset in the [Asset Extension](extensions/asset/README.md)
- STAC API:
     - Added the [Item and Collection API Version extension](api-spec/extensions/version/README.md) to support versioning in the API specification
<<<<<<< HEAD
- Added Projection Extension to describe Items with Assets that have an associated geospatial projection.
=======
     - Run `npm run serve` or `npm run serve-ext` to quickly render development versions of the OpenAPI spec in the browser.
>>>>>>> ac24c71c

### Changed
- Support for [CommonMark 0.29 instead of CommonMark 0.28](https://spec.commonmark.org/0.29/changes.html)
- Collection field `property` and the merge ability moved to a new extension 'Commons'
- Added attribute `roles` to Item assets (also Asset definitions extension), to be used similarly to Link `rel`.
- Updated API yaml to clarify bbox filter should be implemented without brackets. Example: `bbox=160.6,-55.95,-170,-25.89`
- Collection `summaries` merge array fields now.
- Extensions:
    - [datetime-range extension](extensions/datetime-range/README.md): Removed extension prefix from example and schema
    - Data Cube extension: Changed allowed formats (removed PROJ string, added PROJJSON / WKT2) for reference systems
    - [Checksum extension](extensions/checksum/README.md) is now using self-identifiable hashes ([Multihash](https://github.com/multiformats/multihash))
    - Changed `sar:type` to `sar:product_type` and `sar:polarization` to `sar:polarizations` in the [SAR extension](extensions/sar/README.md)
- STAC API:
    - The endpoint `/stac` has been merged with `/`
    - The endpoint `/stac/search` is now called `/search`
    - Sort Extension - added non-JSON query/form parameter format
    - Fields extension has a simplified format for GET parameters
    - `search` extension renamed to `context` extension. JSON object renamed from `search:metadata` to `context`
    - Removed "next" from the search metadata and query parameter, added POST body and headers to the links for paging support
    - Query Extension - type restrictions on query predicates are more accurate, which may require additional implementation support. 

### Removed
- Removed `version` field in STAC Collections. Use [Version Extension](extensions/version/README.md) instead
- Removed `summaries` field from Catalogs. Use Collections instead
- Extensions:
    - Removed `eo:platform`, `eo:instrument`, `eo:constellation` from EO extension, and `sar:platform`, `sar:instrument`, `sar:constellation` from the [SAR extension](extensions/sar/README.md)
    - Removed `sar:absolute_orbit` and `sar:center_wavelength` fields from the [SAR extension](extensions/sar/README.md)
    - Removed `data_type` and `unit` from the `sar:bands` object in the [SAR extension](extensions/sar/README.md)
    - Removed `dtr` extension prefix from example and schema in [datetime-range extension](extensions/datetime-range/README.md)
- Asset Types (pre-defined values for the keys of individual assets, *not* media types) in Items. Use the asset's `roles` instead.
- `license` field doesn't allow SPDX expressions any longer. Use `various` and links instead.
- STAC API:
    - Removed "next" from the search metadata and query parameter, added POST body and headers to the links for paging support
- Removed from EO extension field `eo:epsg` in favor of `proj:epsg`

### Fixed

- The `license` field in Item and Collection spec explicitly mentions that the value `proprietary` without a link means that the data is private.
- Clarified how to fill `stac_extensions`.
- More clarifications; typos fixed

## [v0.8.1] - 2019-11-01

### Changed
- Updated specification to base on OGC API - Features - Part 1: Core, v1.0.0 instead of OGC API - Features - Part 1: Core, v1.0.0-draft.2 (fka WFS3 draft 2).

### Fixed
- Numerous typos, clarifications and fixes for documentation and examples.
- Fixed STAC API definition to include STAC-related fields and examples in *OGC API - Features*-derived endpoints.
- Fixed JSON schemas for extensions: `$id` field matches file name.

## [v0.8.0] - 2019-10-11

### Changed
- Updated specification to base on WFS3 draft 2 (OGC API - Features - Part 1: Core, v1.0.0-draft.2). This leads to many changes in the API and one change in STAC collections, notably:
	- The structure of the field `extent` in STAC and WFS Collections changed.
 	- Query parameter `time` was renamed to `datetime` and accepts slightly different values.
	- WFS links have additional fields `hreflang` and `length`.
	- WFS Collections have additional fields `crs` and `itemType`.
	- `time` API parameter changed to `datetime`
- The API intersects parameter now accepts a GeoJSON Geometry (any type) *instead* of a GeoJSON Feature.
- API: Clarification on `include` and `exclude` parameters in the field extension and notes on default values.
- API: queries should contain either `bbox` or `intersects`.
- API: Core API now has reserved parameters to prevent overlap with extensions
- Updated bbox definitions in API, Item, and Collection specs to include support for optional elevation values.
- Moved Single Item Extension to core (`license` and `providers` properties for Items).
- Allow `various` for the `license` fields.
- Clarified meaning of SAR and EO platform, constellation, and instrument
- Numerous typos, clarification and general word-smithing
- Changed GeoTIFF media type from `image/vnd.stac.geotiff` to `image/tiff; application=geotiff`, changed Cloud-optimized GeoTiff media type from `image/vnd.stac.geotiff; cloud-optimized=true` to `image/tiff; application=geotiff; profile=cloud-optimized`.

### Added
- **stac_version**: Each Item must specify the STAC version.
- **stac_extensions**: Introduced this field for Items, Catalogs and Collections.
- Property `summaries` have been added to catalogs and collections.
- API Transaction extension supports optimistic locking through use of the ETag header.
- Asset Definition Extension added to Collections to allow specifying details about Assets that may appear in member Items.
- [Single File Catalog extension](extensions/single-file-stac/README.md) added as a format to have a set of Collections and Items in a single file.
- [Label extension](extensions/label/README.md) added with additional fields for describing labeled data, such as used for training data or from the output of a classification
- Timestamp fields added to `Item`: `created` and `updated` to refer to the datetime the metadata file was created or updated.
- Added Search Metadata API extension which adds fields to a response from a STAC API such as the number of items found and how many were returned.
- ItemCollection class added to spec that is a GeoJSON FeatureCollection of Items, such as what would be returned from a search. Located in item directory.
- `in` operator added to the query extension (to check if value is in a list of values)
- New bands added to the [common band names](extensions/eo/README.md#common-band-names) for the EO extension: yellow, rededge, and 2 narrow NIR bands
- [Scientific extension](extensions/scientific/README.md) can be used in Collections.

### Fixed
- Updated language, fixed typos and examples.
- Renamed `pc:schema` to `pc:schemas` in the Point Cloud extension.

### Changes since 0.8.0rc1
- [Label extension](extensions/label/README.md):
    - moved label:classes to be a list of Class Objects from a single Class Object in spec markdown and json schema (matching previous example JSON).
    - moved label:overview to be a list of Overview Objects from a single Overview Object in spec markdown and json schema (matching previous example JSON).
    - Renamed fields to use plural forms (`label:property` -> `label:properties`, `label:task` -> `label:tasks`, `label:method` -> `label:methods` and `label:overview` -> `label:overviews`)

## [v0.7.0] - 2019-05-06

### Fixed
- Updated language / fixed typos
- Moved static vs dynamic discussion text to catalog best practices document
- Moved hosting of interactive api docs from swaggerhub to [stacspec.org](http://stacspec.org)
- JSON Schemas are now all following the latest JSON Schema version, draft 07.

### Changed
- No longer require an absolute self link for Items, Collections and Catalogs.
- Reorganized api-spec, added extensions folder to hold API extensions
- Change the fields parameter in the API to allow filtering on any property.
- Refinements to SAR extension, changed several fields from a single array-based field (`sar:absolute_orbit`, `sar:resolution`, `sar:pixel_spacing`, `sar:looks`) to multiple fields with exactly one value.
- Commons extension ability to 'merge' properties is now in the core specification

### Added
- Catalog best practices document, including recommendations for catalog layouts, html, and self-contained catalogs.
- `page` parameter for STAC API
- Optional `collection` property field in Items (previously part of the Commons extension)
- It is now required to link to `/stac/search/` from `/stac/`
- Added new fields to SAR extension: `sar:incidence_angle`, `sar:relative_orbit`, `sar:observation_direction`
- Added new filter parameters `ids` and `collections` to `/stac/search/`

### Removed
- Removed the field `sar:off_nadir` from the SAR extension
- JavaScript-based validation

## [v0.6.2] - 2019-03-01

### Fixed
- Fixed several examples and typos, improved descriptions
- Strictly checking the STAC version numbers in the JSON schemas
- Added missing required fields in Item JSON schema
- Changed `id` to `$id` in JSON schemas (draft-06 compatibility)

### Changed
- Extensions require examples and a JSON schema to get to the maturity level 'Pilot'
- Updated ISERV implementation

### Added
- Checksum extension
- Data Cube extension
- Point Cloud extension
- SAR extension

## [v0.6.1] - 2019-01-25

### Fixed
- Added `null` as potential data type to `eo:epsg` in the EO extension.
- Fixed several examples and typos.
- Updated JSON Schema versions for uniformity
- Added OpenEO GEE implementation
- Clarified 'intersects' behavior for STAC API

## [v0.6.0] - 2018-11-06

### Fixed
- Reorganized and cleaned up repository.
- Fixed examples throughout.

### Added
- **Changelog**: This changelog added.
- **Collections added**: Collections are a type of Catalog with additional fields, such as provider and license. Items must belong to a single Collection.
- **Extension maturity**: Protocol for providing maturity classification for extensions based on stability and implementations.
- **Commons extension**: The previous 'Collections' extension is now the 'Commons' extension and allows an Item to inherit properties from its Collection.
- **Datetime-range extension**: Extension for providing start and end datetimes.
- **Scientific extension**: Extension for providings links to scientific publications relating to the data.
- **rel types**: A list of supported `rel` types are provided for use when specifying links, `derived_from` and `license` types added.
- **eo:constellation**: A new field in the EO specification to specify a grouping of platforms.
- **stac_version**: The `stac_version` field is required on all Catalogs (and Collections).
- **JSON schemas**: Added JSON schemas where they were missing.
- **Single Item extension**: Extension to supply License and Providers for single Items when no collection is used.
- **UML Diagram**: See STAC-060-uml.pdf.
- **Development Process**: See process.md for information on the STAC development process.

### Changed
- **API**: Main catalog endpoint at `/stac`, search endpoint now at `/stac/search`.
- **eo:bands**: The `eo:bands` field is now an array rather than a dictionary, and has been moved inside of `properties` in a STAC Item.
- **Catalog fields**: Catalogs have a smaller number of basic fields: `id`, `stac_version`, `title` (optional), `description`, and `links`. The new Collections type contains additional fields.
- **links**: The links fields are now an array rather than a dictionary.
- **properties**: Fields with the data type array or objects are allowed inside the `properties` in a STAC Item.
- **description**: Description fields now allow formatting with CommonMark.
- **assets**: Fields changed names: `name` to `title` and `mime_type` to `type`.

### Removed:
* **provider**: Provider field in Items got removed. Use Collections or the Single Item extension instead.
* **license**: License field in Items got removed. Use Collections or the Single Item extension instead.


## [v0.5.2] - 2018-07-12

Minor bug fixes on 0.5.1 for the schema files. Thanks @francbartoli


## [v0.5.1] - 2018-07-06

Minor bug fixes from 0.5.1 release

*  [Update openapi / swagger specs for new 'links'](https://github.com/radiantearth/stac-spec/commit/480d4fb02b4a7e880c7ca01320fe2773260ba595)
* [minor fixes on collection extension](https://github.com/radiantearth/stac-spec/pull/124) - thanks @m-mohr
* [minor cbers example updates](https://github.com/radiantearth/stac-spec/pull/123) - thanks @fredliporace


## [v0.5.0] - 2018-07-01

The 0.5.0 release of the STAC spec is an iteration forward on the spec, with a number of core improvements. Highlights include:

* **Links is now a dictionary** - This is the most core change done. It aligns the structure with the 'asset' change in 0.5.0, making it easier for clients to look up the link that they want more easily. The schema is updated to this (and actually checks assets better now, thanks @mojodna )

* **Transactions Extension** - There is now a transaction extension for the STAC API, thanks to @hgs-msmith and @hgs-trutherford

* **Collections iterations** @matthewhanson has evolved the collections extension, adding in some namespace type hints on it, and explaining it more clearly.

* **eo:crs to eo:epsg** In the EO profile @matthewhanson brought in a change to use EPSG code, instead of full Well Known Text, to make it easy to reference.

Full list of issues and pull requests at https://github.com/radiantearth/stac-spec/milestone/5?closed=1


## [v0.4.1] - 2018-04-24

A few minor improvements on the release. ([issues](https://github.com/radiantearth/stac-spec/issues?utf8=%E2%9C%93&q=milestone%3A0.4.1+))

* @hgs-msmith got a swagger version of the spec, and made some minor improvements to the openapi version #103 and #102
* @francbartoli and @m-mohr pointed out some inconsistencies with landsat, so got the openapi updated #106
* @m-mohr pointed out some issues with landsat example, so updated those #105
* @hgs-trutherford pointed out that the planet example was a bit confusing, so updated it to the EO profile.


## [v0.4.0] - 2018-04-06

The 0.4.0 is the first 'official' release of the SpatioTemporal Asset Catalog (STAC) specification!

It is the result of the [ft. collins sprint](https://github.com/radiantearth/community-sprints/tree/master/03072018-ft-collins-co), the second in person meeting of the STAC community. But it also includes
a number of improvements from remote contributors.

Highlights include:

* Updates to the core **`Item` JSON specification**, including simplifying to a single datetime, moving thumbnails from 'links' to 'assets', making assets a dictionary for easier lookup and requiring `self` links to be absolute links.

* Alignment of **STAC API** with the new [WFS3](https://github.com/opengeospatial/WFS_FES/) specification

* Cleanup of the **static catalog** specification for greater clarity around the catalog

* A first cut of an **Earth Observation Profile**, as well as a new collections extension to support it.

* Numerous small improvements and bug fixes.

See the [milestone 0.4.0 in the issue tracker](https://github.com/radiantearth/stac-spec/milestone/3) for the complete lists of improvements.

Thanks @hgs-msmith, @matthewhanson, @hgs-trutherford, @rouault, @joshfix, @alkamin, @hemphillda, @jeffnaus  and @fredliporace for contributing to the spec directly, and to [everyone](https://github.com/opengeospatial/wfs3hackathon/blob/master/notes/introductions.md#participants) who participated in the [Ft Collins sprint](https://github.com/radiantearth/community-sprints/tree/master/03072018-ft-collins-co) and brought great ideas.


[Unreleased]: https://github.com/radiantearth/stac-spec/compare/master...dev
[v0.8.1]: https://github.com/radiantearth/stac-spec/compare/v0.8.0...v0.8.1
[v0.8.0]: https://github.com/radiantearth/stac-spec/compare/v0.7.0...v0.8.0
[v0.7.0]: https://github.com/radiantearth/stac-spec/compare/v0.6.2...v0.7.0
[v0.6.2]: https://github.com/radiantearth/stac-spec/compare/v0.6.1...v0.6.2
[v0.6.1]: https://github.com/radiantearth/stac-spec/compare/v0.6.0...v0.6.1
[v0.6.0]: https://github.com/radiantearth/stac-spec/compare/v0.5.2...v0.6.0
[v0.5.2]: https://github.com/radiantearth/stac-spec/compare/v0.5.1...v0.5.2
[v0.5.1]: https://github.com/radiantearth/stac-spec/compare/v0.5.0...v0.5.1
[v0.5.0]: https://github.com/radiantearth/stac-spec/compare/v0.4.1...v0.5.0
[v0.4.1]: https://github.com/radiantearth/stac-spec/compare/v0.4.0...v0.4.1
[v0.4.0]: https://github.com/radiantearth/stac-spec/tree/v0.4.0<|MERGE_RESOLUTION|>--- conflicted
+++ resolved
@@ -14,13 +14,10 @@
      - Instrument extension, adds fields: `platform`, `instruments`, `constellation` (all moved from EO and SAR extensions), and `mission`
      - Data Cube extension can be used in Collections, added new field `description`
      - Added `description` and `roles` fields to the Asset in the [Asset Extension](extensions/asset/README.md)
+     - Projection Extension to describe Items with Assets that have an associated geospatial projection.
 - STAC API:
      - Added the [Item and Collection API Version extension](api-spec/extensions/version/README.md) to support versioning in the API specification
-<<<<<<< HEAD
-- Added Projection Extension to describe Items with Assets that have an associated geospatial projection.
-=======
      - Run `npm run serve` or `npm run serve-ext` to quickly render development versions of the OpenAPI spec in the browser.
->>>>>>> ac24c71c
 
 ### Changed
 - Support for [CommonMark 0.29 instead of CommonMark 0.28](https://spec.commonmark.org/0.29/changes.html)
