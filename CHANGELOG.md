# Changelog
All notable changes to this project will be documented in this file.

The format is based on [Keep a Changelog](http://keepachangelog.com/en/1.0.0/)
and this project adheres to [Semantic Versioning](http://semver.org/spec/v2.0.0.html).

## Unreleased

<<<<<<< HEAD
### Changed
- Updated specification to base on OGC API - Features - Part 1: Core, v1.0.0 instead of OGC API - Features - Part 1: Core, v1.0.0-draft.2 (fka WFS3 draft 2).

### Fixed
- Numerous typos, clarifications and fixes for documentation and examples.
- Fixed STAC API definition to include STAC-related fields and examples in *OGC API - Features*-derived endpoints.
=======
# Changed
- Updated specification to base on OGC API - Features - Part 1: Core, v1.0.0 instead of OGC API - Features - Part 1: Core, v1.0.0-draft.2 (fka WFS3 draft 2).

# Fixed
- Fixed JSON schemas for extensions: `$id` field matches file name.
>>>>>>> bff5463c

## [v0.8.0] - 2019-10-11

### Changed
- Updated specification to base on WFS3 draft 2 (OGC API - Features - Part 1: Core, v1.0.0-draft.2). This leads to many changes in the API and one change in STAC collections, notably:
	- The structure of the field `extent` in STAC and WFS Collections changed.
 	- Query parameter `time` was renamed to `datetime` and accepts slightly different values.
	- WFS links have additional fields `hreflang` and `length`.
	- WFS Collections have additional fields `crs` and `itemType`.
	- `time` API parameter changed to `datetime`
- The API intersects parameter now accepts a GeoJSON Geometry (any type) *instead* of a GeoJSON Feature.
- API: Clarification on `include` and `exclude` parameters in the field extension and notes on default values.
- API: queries should contain either `bbox` or `intersects`.
- API: Core API now has reserved parameters to prevent overlap with extensions
- Updated bbox definitions in API, Item, and Collection specs to include support for optional elevation values.
- Moved Single Item Extension to core (`license` and `providers` properties for Items).
- Allow `various` for the `license` fields.
- Clarified meaning of SAR and EO platform, constellation, and instrument
- Numerous typos, clarification and general word-smithing
- Changed GeoTIFF media type from `image/vnd.stac.geotiff` to `image/tiff; application=geotiff`, changed Cloud-optimized GeoTiff media type from `image/vnd.stac.geotiff; cloud-optimized=true` to `image/tiff; application=geotiff; profile=cloud-optimized`.

### Added
- **stac_version**: Each Item must specify the STAC version.
- **stac_extensions**: Introduced this field for Items, Catalogs and Collections.
- Property `summaries` have been added to catalogs and collections.
- API Transaction extension supports optimistic locking through use of the ETag header.
- Asset Definition Extension added to Collections to allow specifying details about Assets that may appear in member Items.
- [Single File Catalog extension](extensions/single-file-stac/README.md) added as a format to have a set of Collections and Items in a single file.
- [Label extension](extensions/label/README.md) added with additional fields for describing labeled data, such as used for training data or from the output of a classification
- Timestamp fields added to `Item`: `created` and `updated` to refer to the datetime the metadata file was created or updated.
- Added Search Metadata API extension which adds fields to a response from a STAC API such as the number of items found and how many were returned.
- ItemCollection class added to spec that is a GeoJSON FeatureCollection of Items, such as what would be returned from a search. Located in item directory.
- `in` operator added to the query extension (to check if value is in a list of values)
- New bands added to the [common band names](extensions/eo/README.md#common-band-names) for the EO extension: yellow, rededge, and 2 narrow NIR bands
- [Scientific extension](extensions/scientific/README.md) can be used in Collections.

### Fixed
- Updated language, fixed typos and examples.
- Renamed `pc:schema` to `pc:schemas` in the Point Cloud extension.

### Changes since 0.8.0rc1
- [Label extension](extensions/label/README.md):
    - moved label:classes to be a list of Class Objects from a single Class Object in spec markdown and json schema (matching previous example JSON).
    - moved label:overview to be a list of Overview Objects from a single Overview Object in spec markdown and json schema (matching previous example JSON).
    - Renamed fields to use plural forms (`label:property` -> `label:properties`, `label:task` -> `label:tasks`, `label:method` -> `label:methods` and `label:overview` -> `label:overviews`)


## [v0.7.0] - 2019-05-06

### Fixed
- Updated language / fixed typos
- Moved static vs dynamic discussion text to catalog best practices document
- Moved hosting of interactive api docs from swaggerhub to [stacspec.org](http://stacspec.org)
- JSON Schemas are now all following the latest JSON Schema version, draft 07.

### Changed
- No longer require an absolute self link for Items, Collections and Catalogs.
- Reorganized api-spec, added extensions folder to hold API extensions
- Change the fields parameter in the API to allow filtering on any property.
- Refinements to SAR extension, changed several fields from a single array-based field (`sar:absolute_orbit`, `sar:resolution`, `sar:pixel_spacing`, `sar:looks`) to multiple fields with exactly one value.
- Commons extension ability to 'merge' properties is now in the core specification

### Added
- Catalog best practices document, including recommendations for catalog layouts, html, and self-contained catalogs.
- `page` parameter for STAC API
- Optional `collection` property field in Items (previously part of the Commons extension)
- It is now required to link to `/stac/search/` from `/stac/`
- Added new fields to SAR extension: `sar:incidence_angle`, `sar:relative_orbit`, `sar:observation_direction`
- Added new filter parameters `ids` and `collections` to `/stac/search/`

### Removed
- Removed the field `sar:off_nadir` from the SAR extension
- JavaScript-based validation

## [v0.6.2] - 2019-03-01

### Fixed
- Fixed several examples and typos, improved descriptions
- Strictly checking the STAC version numbers in the JSON schemas
- Added missing required fields in Item JSON schema
- Changed `id` to `$id` in JSON schemas (draft-06 compatibility)

### Changed
- Extensions require examples and a JSON schema to get to the maturity level 'Pilot'
- Updated ISERV implementation

### Added
- Checksum extension
- Data Cube extension
- Point Cloud extension
- SAR extension

## [v0.6.1] - 2019-01-25

### Fixed
- Added `null` as potential data type to `eo:epsg` in the EO extension.
- Fixed several examples and typos.
- Updated JSON Schema versions for uniformity
- Added OpenEO GEE implementation
- Clarified 'intersects' behavior for STAC API

## [v0.6.0] - 2018-11-06

### Fixed
- Reorganized and cleaned up repository.
- Fixed examples throughout.

### Added
- **Changelog**: This changelog added.
- **Collections added**: Collections are a type of Catalog with additional fields, such as provider and license. Items must belong to a single Collection.
- **Extension maturity**: Protocol for providing maturity classification for extensions based on stability and implementations.
- **Commons extension**: The previous 'Collections' extension is now the 'Commons' extension and allows an Item to inherit properties from its Collection.
- **Datetime-range extension**: Extension for providing start and end datetimes.
- **Scientific extension**: Extension for providings links to scientific publications relating to the data.
- **rel types**: A list of supported `rel` types are provided for use when specifying links, `derived_from` and `license` types added.
- **eo:constellation**: A new field in the EO specification to specify a grouping of platforms.
- **stac_version**: The `stac_version` field is required on all Catalogs (and Collections).
- **JSON schemas**: Added JSON schemas where they were missing.
- **Single Item extension**: Extension to supply License and Providers for single Items when no collection is used.
- **UML Diagram**: See STAC-060-uml.pdf.
- **Development Process**: See process.md for information on the STAC development process.

### Changed
- **API**: Main catalog endpoint at `/stac`, search endpoint now at `/stac/search`.
- **eo:bands**: The `eo:bands` field is now an array rather than a dictionary, and has been moved inside of `properties` in a STAC Item.
- **Catalog fields**: Catalogs have a smaller number of basic fields: `id`, `stac_version`, `title` (optional), `description`, and `links`. The new Collections type contains additional fields.
- **links**: The links fields are now an array rather than a dictionary.
- **properties**: Fields with the data type array or objects are allowed inside the `properties` in a STAC Item.
- **description**: Description fields now allow formatting with CommonMark.
- **assets**: Fields changed names: `name` to `title` and `mime_type` to `type`.

### Removed:
* **provider**: Provider field in Items got removed. Use Collections or the Single Item extension instead.
* **license**: License field in Items got removed. Use Collections or the Single Item extension instead.


## [v0.5.2] - 2018-07-12

Minor bug fixes on 0.5.1 for the schema files. Thanks @francbartoli


## [v0.5.1] - 2018-07-06

Minor bug fixes from 0.5.1 release

*  [Update openapi / swagger specs for new 'links'](https://github.com/radiantearth/stac-spec/commit/480d4fb02b4a7e880c7ca01320fe2773260ba595)
* [minor fixes on collection extension](https://github.com/radiantearth/stac-spec/pull/124) - thanks @m-mohr
* [minor cbers example updates](https://github.com/radiantearth/stac-spec/pull/123) - thanks @fredliporace


## [v0.5.0] - 2018-07-01

The 0.5.0 release of the STAC spec is an iteration forward on the spec, with a number of core improvements. Highlights include:

* **Links is now a dictionary** - This is the most core change done. It aligns the structure with the 'asset' change in 0.5.0, making it easier for clients to look up the link that they want more easily. The schema is updated to this (and actually checks assets better now, thanks @mojodna )

* **Transactions Extension** - There is now a transaction extension for the STAC API, thanks to @hgs-msmith and @hgs-trutherford

* **Collections iterations** @matthewhanson has evolved the collections extension, adding in some namespace type hints on it, and explaining it more clearly.

* **eo:crs to eo:epsg** In the EO profile @matthewhanson brought in a change to use EPSG code, instead of full Well Known Text, to make it easy to reference.

Full list of issues and pull requests at https://github.com/radiantearth/stac-spec/milestone/5?closed=1


## [v0.4.1] - 2018-04-24

A few minor improvements on the release. ([issues](https://github.com/radiantearth/stac-spec/issues?utf8=%E2%9C%93&q=milestone%3A0.4.1+))

* @hgs-msmith got a swagger version of the spec, and made some minor improvements to the openapi version #103 and #102
* @francbartoli and @m-mohr pointed out some inconsistencies with landsat, so got the openapi updated #106
* @m-mohr pointed out some issues with landsat example, so updated those #105
* @hgs-trutherford pointed out that the planet example was a bit confusing, so updated it to the EO profile.


## [v0.4.0] - 2018-04-06

The 0.4.0 is the first 'official' release of the SpatioTemporal Asset Catalog (STAC) specification!

It is the result of the [ft. collins sprint](https://github.com/radiantearth/community-sprints/tree/master/03072018-ft-collins-co), the second in person meeting of the STAC community. But it also includes
a number of improvements from remote contributors.

Highlights include:

* Updates to the core **`Item` JSON specification**, including simplifying to a single datetime, moving thumbnails from 'links' to 'assets', making assets a dictionary for easier lookup and requiring `self` links to be absolute links.

* Alignment of **STAC API** with the new [WFS3](https://github.com/opengeospatial/WFS_FES/) specification

* Cleanup of the **static catalog** specification for greater clarity around the catalog

* A first cut of an **Earth Observation Profile**, as well as a new collections extension to support it.

* Numerous small improvements and bug fixes.

See the [milestone 0.4.0 in the issue tracker](https://github.com/radiantearth/stac-spec/milestone/3) for the complete lists of improvements.

Thanks @hgs-msmith, @matthewhanson, @hgs-trutherford, @rouault, @joshfix, @alkamin, @hemphillda, @jeffnaus  and @fredliporace for contributing to the spec directly, and to [everyone](https://github.com/opengeospatial/wfs3hackathon/blob/master/notes/introductions.md#participants) who participated in the [Ft Collins sprint](https://github.com/radiantearth/community-sprints/tree/master/03072018-ft-collins-co) and brought great ideas.


[Unreleased]: https://github.com/radiantearth/stac-spec/compare/master...dev
[v0.8.0]: https://github.com/radiantearth/stac-spec/compare/v0.7.0...v0.8.0
[v0.7.0]: https://github.com/radiantearth/stac-spec/compare/v0.6.2...v0.7.0
[v0.6.2]: https://github.com/radiantearth/stac-spec/compare/v0.6.1...v0.6.2
[v0.6.1]: https://github.com/radiantearth/stac-spec/compare/v0.6.0...v0.6.1
[v0.6.0]: https://github.com/radiantearth/stac-spec/compare/v0.5.2...v0.6.0
[v0.5.2]: https://github.com/radiantearth/stac-spec/compare/v0.5.1...v0.5.2
[v0.5.1]: https://github.com/radiantearth/stac-spec/compare/v0.5.0...v0.5.1
[v0.5.0]: https://github.com/radiantearth/stac-spec/compare/v0.4.1...v0.5.0
[v0.4.1]: https://github.com/radiantearth/stac-spec/compare/v0.4.0...v0.4.1
[v0.4.0]: https://github.com/radiantearth/stac-spec/tree/v0.4.0<|MERGE_RESOLUTION|>--- conflicted
+++ resolved
@@ -6,20 +6,13 @@
 
 ## Unreleased
 
-<<<<<<< HEAD
 ### Changed
 - Updated specification to base on OGC API - Features - Part 1: Core, v1.0.0 instead of OGC API - Features - Part 1: Core, v1.0.0-draft.2 (fka WFS3 draft 2).
 
 ### Fixed
 - Numerous typos, clarifications and fixes for documentation and examples.
 - Fixed STAC API definition to include STAC-related fields and examples in *OGC API - Features*-derived endpoints.
-=======
-# Changed
-- Updated specification to base on OGC API - Features - Part 1: Core, v1.0.0 instead of OGC API - Features - Part 1: Core, v1.0.0-draft.2 (fka WFS3 draft 2).
-
-# Fixed
 - Fixed JSON schemas for extensions: `$id` field matches file name.
->>>>>>> bff5463c
 
 ## [v0.8.0] - 2019-10-11
 
