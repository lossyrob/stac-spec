--- conflicted
+++ resolved
@@ -21,11 +21,8 @@
 ### Fixed
 
 - Label extension: `label:classes` was flagged as required in JSON Schema, but is only required for categorical data.
-<<<<<<< HEAD
 - Fixed JSON Schema for `providers` (Collections and Items) to be an object and require a `name`.
-=======
 - JSON Schema for `sar:polarizations` in `assets` fixed
->>>>>>> b9d6464a
 
 ## [v1.0.0-beta.2] - 2020-07-08
 
