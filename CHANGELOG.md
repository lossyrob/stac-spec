# Changelog
All notable changes to this project will be documented in this file.

The format is based on [Keep a Changelog](http://keepachangelog.com/en/1.0.0/)
and this project adheres to [Semantic Versioning](http://semver.org/spec/v2.0.0.html).

## Unreleased

### Added
- Added a version extension to the API specification

### Removed
- Removed "next" from the search metadata and query parameter, added POST body and headers to the links for paging support

### Changed
- The STAC API endpoint `/stac` has been merged with `/`
- The STAC API endpoint `/stac/search` is now called `/search`
- Support for [CommonMark 0.29 instead of CommonMark 0.28](https://spec.commonmark.org/0.29/changes.html).
- [Checksum extension](extensions/checksum/README.md) is now using self-identifiable hashes ([Multihash](https://github.com/multiformats/multihash)).
- Removed "next" from the search metadata and query parameter, added POST body and headers to the links for paging support
- API `search` extension renamed to `context` extension. JSON object renamed from `search:metadata` to `context`
<<<<<<< HEAD
- Sort Extension - added non-JSON query/form parameter format 

### Fixed

n/a

### Added

n/a
=======
- Added attribute `role` to Asset, to be used similarly to Link `rel`
- CollectionItem field `stac_version` is now required and field `stac_extensions` is defined in schema. 
>>>>>>> 40c52486

## [v0.8.1] - 2019-11-01

### Changed
- Updated specification to base on OGC API - Features - Part 1: Core, v1.0.0 instead of OGC API - Features - Part 1: Core, v1.0.0-draft.2 (fka WFS3 draft 2).

### Fixed
- Numerous typos, clarifications and fixes for documentation and examples.
- Fixed STAC API definition to include STAC-related fields and examples in *OGC API - Features*-derived endpoints.
- Fixed JSON schemas for extensions: `$id` field matches file name.

## [v0.8.0] - 2019-10-11

### Changed
- Updated specification to base on WFS3 draft 2 (OGC API - Features - Part 1: Core, v1.0.0-draft.2). This leads to many changes in the API and one change in STAC collections, notably:
	- The structure of the field `extent` in STAC and WFS Collections changed.
 	- Query parameter `time` was renamed to `datetime` and accepts slightly different values.
	- WFS links have additional fields `hreflang` and `length`.
	- WFS Collections have additional fields `crs` and `itemType`.
	- `time` API parameter changed to `datetime`
- The API intersects parameter now accepts a GeoJSON Geometry (any type) *instead* of a GeoJSON Feature.
- API: Clarification on `include` and `exclude` parameters in the field extension and notes on default values.
- API: queries should contain either `bbox` or `intersects`.
- API: Core API now has reserved parameters to prevent overlap with extensions
- Updated bbox definitions in API, Item, and Collection specs to include support for optional elevation values.
- Moved Single Item Extension to core (`license` and `providers` properties for Items).
- Allow `various` for the `license` fields.
- Clarified meaning of SAR and EO platform, constellation, and instrument
- Numerous typos, clarification and general word-smithing
- Changed GeoTIFF media type from `image/vnd.stac.geotiff` to `image/tiff; application=geotiff`, changed Cloud-optimized GeoTiff media type from `image/vnd.stac.geotiff; cloud-optimized=true` to `image/tiff; application=geotiff; profile=cloud-optimized`.

### Added
- **stac_version**: Each Item must specify the STAC version.
- **stac_extensions**: Introduced this field for Items, Catalogs and Collections.
- Property `summaries` have been added to catalogs and collections.
- API Transaction extension supports optimistic locking through use of the ETag header.
- Asset Definition Extension added to Collections to allow specifying details about Assets that may appear in member Items.
- [Single File Catalog extension](extensions/single-file-stac/README.md) added as a format to have a set of Collections and Items in a single file.
- [Label extension](extensions/label/README.md) added with additional fields for describing labeled data, such as used for training data or from the output of a classification
- Timestamp fields added to `Item`: `created` and `updated` to refer to the datetime the metadata file was created or updated.
- Added Search Metadata API extension which adds fields to a response from a STAC API such as the number of items found and how many were returned.
- ItemCollection class added to spec that is a GeoJSON FeatureCollection of Items, such as what would be returned from a search. Located in item directory.
- `in` operator added to the query extension (to check if value is in a list of values)
- New bands added to the [common band names](extensions/eo/README.md#common-band-names) for the EO extension: yellow, rededge, and 2 narrow NIR bands
- [Scientific extension](extensions/scientific/README.md) can be used in Collections.

### Fixed
- Updated language, fixed typos and examples.
- Renamed `pc:schema` to `pc:schemas` in the Point Cloud extension.

### Changes since 0.8.0rc1
- [Label extension](extensions/label/README.md):
    - moved label:classes to be a list of Class Objects from a single Class Object in spec markdown and json schema (matching previous example JSON).
    - moved label:overview to be a list of Overview Objects from a single Overview Object in spec markdown and json schema (matching previous example JSON).
    - Renamed fields to use plural forms (`label:property` -> `label:properties`, `label:task` -> `label:tasks`, `label:method` -> `label:methods` and `label:overview` -> `label:overviews`)

## [v0.7.0] - 2019-05-06

### Fixed
- Updated language / fixed typos
- Moved static vs dynamic discussion text to catalog best practices document
- Moved hosting of interactive api docs from swaggerhub to [stacspec.org](http://stacspec.org)
- JSON Schemas are now all following the latest JSON Schema version, draft 07.

### Changed
- No longer require an absolute self link for Items, Collections and Catalogs.
- Reorganized api-spec, added extensions folder to hold API extensions
- Change the fields parameter in the API to allow filtering on any property.
- Refinements to SAR extension, changed several fields from a single array-based field (`sar:absolute_orbit`, `sar:resolution`, `sar:pixel_spacing`, `sar:looks`) to multiple fields with exactly one value.
- Commons extension ability to 'merge' properties is now in the core specification

### Added
- Catalog best practices document, including recommendations for catalog layouts, html, and self-contained catalogs.
- `page` parameter for STAC API
- Optional `collection` property field in Items (previously part of the Commons extension)
- It is now required to link to `/stac/search/` from `/stac/`
- Added new fields to SAR extension: `sar:incidence_angle`, `sar:relative_orbit`, `sar:observation_direction`
- Added new filter parameters `ids` and `collections` to `/stac/search/`

### Removed
- Removed the field `sar:off_nadir` from the SAR extension
- JavaScript-based validation

## [v0.6.2] - 2019-03-01

### Fixed
- Fixed several examples and typos, improved descriptions
- Strictly checking the STAC version numbers in the JSON schemas
- Added missing required fields in Item JSON schema
- Changed `id` to `$id` in JSON schemas (draft-06 compatibility)

### Changed
- Extensions require examples and a JSON schema to get to the maturity level 'Pilot'
- Updated ISERV implementation

### Added
- Checksum extension
- Data Cube extension
- Point Cloud extension
- SAR extension

## [v0.6.1] - 2019-01-25

### Fixed
- Added `null` as potential data type to `eo:epsg` in the EO extension.
- Fixed several examples and typos.
- Updated JSON Schema versions for uniformity
- Added OpenEO GEE implementation
- Clarified 'intersects' behavior for STAC API

## [v0.6.0] - 2018-11-06

### Fixed
- Reorganized and cleaned up repository.
- Fixed examples throughout.

### Added
- **Changelog**: This changelog added.
- **Collections added**: Collections are a type of Catalog with additional fields, such as provider and license. Items must belong to a single Collection.
- **Extension maturity**: Protocol for providing maturity classification for extensions based on stability and implementations.
- **Commons extension**: The previous 'Collections' extension is now the 'Commons' extension and allows an Item to inherit properties from its Collection.
- **Datetime-range extension**: Extension for providing start and end datetimes.
- **Scientific extension**: Extension for providings links to scientific publications relating to the data.
- **rel types**: A list of supported `rel` types are provided for use when specifying links, `derived_from` and `license` types added.
- **eo:constellation**: A new field in the EO specification to specify a grouping of platforms.
- **stac_version**: The `stac_version` field is required on all Catalogs (and Collections).
- **JSON schemas**: Added JSON schemas where they were missing.
- **Single Item extension**: Extension to supply License and Providers for single Items when no collection is used.
- **UML Diagram**: See STAC-060-uml.pdf.
- **Development Process**: See process.md for information on the STAC development process.

### Changed
- **API**: Main catalog endpoint at `/stac`, search endpoint now at `/stac/search`.
- **eo:bands**: The `eo:bands` field is now an array rather than a dictionary, and has been moved inside of `properties` in a STAC Item.
- **Catalog fields**: Catalogs have a smaller number of basic fields: `id`, `stac_version`, `title` (optional), `description`, and `links`. The new Collections type contains additional fields.
- **links**: The links fields are now an array rather than a dictionary.
- **properties**: Fields with the data type array or objects are allowed inside the `properties` in a STAC Item.
- **description**: Description fields now allow formatting with CommonMark.
- **assets**: Fields changed names: `name` to `title` and `mime_type` to `type`.

### Removed:
* **provider**: Provider field in Items got removed. Use Collections or the Single Item extension instead.
* **license**: License field in Items got removed. Use Collections or the Single Item extension instead.


## [v0.5.2] - 2018-07-12

Minor bug fixes on 0.5.1 for the schema files. Thanks @francbartoli


## [v0.5.1] - 2018-07-06

Minor bug fixes from 0.5.1 release

*  [Update openapi / swagger specs for new 'links'](https://github.com/radiantearth/stac-spec/commit/480d4fb02b4a7e880c7ca01320fe2773260ba595)
* [minor fixes on collection extension](https://github.com/radiantearth/stac-spec/pull/124) - thanks @m-mohr
* [minor cbers example updates](https://github.com/radiantearth/stac-spec/pull/123) - thanks @fredliporace


## [v0.5.0] - 2018-07-01

The 0.5.0 release of the STAC spec is an iteration forward on the spec, with a number of core improvements. Highlights include:

* **Links is now a dictionary** - This is the most core change done. It aligns the structure with the 'asset' change in 0.5.0, making it easier for clients to look up the link that they want more easily. The schema is updated to this (and actually checks assets better now, thanks @mojodna )

* **Transactions Extension** - There is now a transaction extension for the STAC API, thanks to @hgs-msmith and @hgs-trutherford

* **Collections iterations** @matthewhanson has evolved the collections extension, adding in some namespace type hints on it, and explaining it more clearly.

* **eo:crs to eo:epsg** In the EO profile @matthewhanson brought in a change to use EPSG code, instead of full Well Known Text, to make it easy to reference.

Full list of issues and pull requests at https://github.com/radiantearth/stac-spec/milestone/5?closed=1


## [v0.4.1] - 2018-04-24

A few minor improvements on the release. ([issues](https://github.com/radiantearth/stac-spec/issues?utf8=%E2%9C%93&q=milestone%3A0.4.1+))

* @hgs-msmith got a swagger version of the spec, and made some minor improvements to the openapi version #103 and #102
* @francbartoli and @m-mohr pointed out some inconsistencies with landsat, so got the openapi updated #106
* @m-mohr pointed out some issues with landsat example, so updated those #105
* @hgs-trutherford pointed out that the planet example was a bit confusing, so updated it to the EO profile.


## [v0.4.0] - 2018-04-06

The 0.4.0 is the first 'official' release of the SpatioTemporal Asset Catalog (STAC) specification!

It is the result of the [ft. collins sprint](https://github.com/radiantearth/community-sprints/tree/master/03072018-ft-collins-co), the second in person meeting of the STAC community. But it also includes
a number of improvements from remote contributors.

Highlights include:

* Updates to the core **`Item` JSON specification**, including simplifying to a single datetime, moving thumbnails from 'links' to 'assets', making assets a dictionary for easier lookup and requiring `self` links to be absolute links.

* Alignment of **STAC API** with the new [WFS3](https://github.com/opengeospatial/WFS_FES/) specification

* Cleanup of the **static catalog** specification for greater clarity around the catalog

* A first cut of an **Earth Observation Profile**, as well as a new collections extension to support it.

* Numerous small improvements and bug fixes.

See the [milestone 0.4.0 in the issue tracker](https://github.com/radiantearth/stac-spec/milestone/3) for the complete lists of improvements.

Thanks @hgs-msmith, @matthewhanson, @hgs-trutherford, @rouault, @joshfix, @alkamin, @hemphillda, @jeffnaus  and @fredliporace for contributing to the spec directly, and to [everyone](https://github.com/opengeospatial/wfs3hackathon/blob/master/notes/introductions.md#participants) who participated in the [Ft Collins sprint](https://github.com/radiantearth/community-sprints/tree/master/03072018-ft-collins-co) and brought great ideas.


[Unreleased]: https://github.com/radiantearth/stac-spec/compare/master...dev
[v0.8.1]: https://github.com/radiantearth/stac-spec/compare/v0.8.0...v0.8.1
[v0.8.0]: https://github.com/radiantearth/stac-spec/compare/v0.7.0...v0.8.0
[v0.7.0]: https://github.com/radiantearth/stac-spec/compare/v0.6.2...v0.7.0
[v0.6.2]: https://github.com/radiantearth/stac-spec/compare/v0.6.1...v0.6.2
[v0.6.1]: https://github.com/radiantearth/stac-spec/compare/v0.6.0...v0.6.1
[v0.6.0]: https://github.com/radiantearth/stac-spec/compare/v0.5.2...v0.6.0
[v0.5.2]: https://github.com/radiantearth/stac-spec/compare/v0.5.1...v0.5.2
[v0.5.1]: https://github.com/radiantearth/stac-spec/compare/v0.5.0...v0.5.1
[v0.5.0]: https://github.com/radiantearth/stac-spec/compare/v0.4.1...v0.5.0
[v0.4.1]: https://github.com/radiantearth/stac-spec/compare/v0.4.0...v0.4.1
[v0.4.0]: https://github.com/radiantearth/stac-spec/tree/v0.4.0<|MERGE_RESOLUTION|>--- conflicted
+++ resolved
@@ -19,20 +19,17 @@
 - [Checksum extension](extensions/checksum/README.md) is now using self-identifiable hashes ([Multihash](https://github.com/multiformats/multihash)).
 - Removed "next" from the search metadata and query parameter, added POST body and headers to the links for paging support
 - API `search` extension renamed to `context` extension. JSON object renamed from `search:metadata` to `context`
-<<<<<<< HEAD
-- Sort Extension - added non-JSON query/form parameter format 
-
-### Fixed
-
-n/a
-
-### Added
-
-n/a
-=======
 - Added attribute `role` to Asset, to be used similarly to Link `rel`
 - CollectionItem field `stac_version` is now required and field `stac_extensions` is defined in schema. 
->>>>>>> 40c52486
+- Sort Extension - added non-JSON query/form parameter format 
+
+### Fixed
+
+n/a
+
+### Added
+
+n/a
 
 ## [v0.8.1] - 2019-11-01
 
