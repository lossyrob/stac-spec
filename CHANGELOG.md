# Changelog
All notable changes to this project will be documented in this file.

The format is based on [Keep a Changelog](http://keepachangelog.com/en/1.0.0/)
and this project adheres to [Semantic Versioning](http://semver.org/spec/v2.0.0.html).

## [Unreleased]

### Removed
- The API portion of STAC has been split off into a [new repository: stac-api-spec](https://github.com/radiantearth/stac-api-spec) and will start being versioned and released separately than the core STAC spec.
- proj4 string from proj extension
- Various warnings about how the spec is very early and likely will change.

### Added
- 'alternate' as a listed 'rel' type with recommended 'text/html' to communicate there is an html version.
- Added a code of conduct based on github's template.
<<<<<<< HEAD
- overview document that gives a more explanatory discussion of the various parts of the spec and how they relate
=======
- Added the ability to define Item properties under Assets (item-spec/item-spec.md)
>>>>>>> 27e650ee
- Add `proj:shape` and `proj:transform` to the projections extension.

### Changed
- Moved item recommendations to best practices, and added a bit more in item spec about 'search'
- Moved `eo:gsd` from `eo` extension to core `gsd` field in Item common metadata
- `asset` extension renamed to `item-assets` and renamed `assets` field in Collections to `item_assets`

### Fixed

## [v0.9.0] - 2020-02-26

### Added
- ItemCollection requires `stac_version` field, `stac_extensions` has also been added
- A `description` field has been added to Item assets (also Asset definitions extension)
- Field `mission` to [Common Metadata fields](item-spec/common-metadata.md)
- Extensions:
  - [Version Indicators extension](extensions/version/README.md), new `version` and `deprecated` fields in STAC Items and Collections
  - Data Cube extension can be used in Collections, added new field `description`
  - [Asset Extension](extensions/asset/README.md): new `description` and `roles` fields
  - New [Projection Extension](extensions/projection/README.md) to describe Items with Assets that have an associated geospatial projection
  - New [View Geometry Extension](extensions/view/README.md)
- STAC API:
  - Added the [Item and Collection API Version extension](https://github.com/radiantearth/stac-api-spec/tree/master/extensions/version/README.md) to support versioning in the API specification
  - Run `npm run serve` or `npm run serve-ext` to quickly render development versions of the OpenAPI spec in the browser
- [Basics](item-spec/common-metadata.md#basics) added to Common Metadata definitions with new `description` field for
Item properties
- New fields to the `link` object to facilitate [pagination support for POST requests](https://github.com/radiantearth/stac-api-spec/tree/master/api-spec.md#paging-extension)
- `data` role, as a suggestion for a common role for data files to be used in case data providers don't come up with their own names and semantics
- Clarification text on HTTP verbs in STAC API

### Changed
- Support for [CommonMark 0.29 instead of CommonMark 0.28](https://spec.commonmark.org/0.29/changes.html)
- Collection field `property` and the merge ability moved to a new extension 'Commons'
- Added attribute `roles` to Item assets (also Asset definitions extension), to be used similarly to Link `rel`
- Updated API yaml to clarify bbox filter should be implemented without brackets. Example: `bbox=160.6,-55.95,-170,-25.89`
- Collection `summaries` merge array fields now
- Several fields have been moved from extensions or item fields to the [Common Metadata fields](item-spec/common-metadata.md):
  - `eo:platform` / `sar:platform` => `platform`
  - `eo:instrument` / `sar:instrument` => `instruments`, also changed from string to array of strings
  - `eo:constellation` / `sar:constellation` => `constellation`
  - `dtr:start_datetime` => `start_datetime`
  - `dtr:end_datetime` => `end_datetime`
- Moved angle definitions from extensions `eo` and new `view` extension
  - `eo:off_nadir` -> `view:off_nadir`
  - `eo:azimuth` -> `view:azimuth`
  - `eo:incidence_angle` -> `view:incidence_angle`
  - `eo:sun_azimuth` -> `view:sun_azimuth`
  - `eo:sun_elevation` -> `view:sun_elevation`
- Extensions:
  - Data Cube extension: Changed allowed formats (removed PROJ string, added PROJJSON / WKT2) for reference systems
  - [Checksum extension](extensions/checksum/README.md) is now using self-identifiable hashes ([Multihash](https://github.com/multiformats/multihash))
  - Changed `sar:type` to `sar:product_type` and `sar:polarization` to `sar:polarizations` in the [SAR extension](extensions/sar/README.md)
- STAC API:
  - The endpoint `/stac` has been merged with `/`
  - The endpoint `/stac/search` is now called `/search`
  - Sort Extension - added non-JSON query/form parameter format
  - Fields extension has a simplified format for GET parameters
  - `search` extension renamed to `context` extension. JSON object renamed from `search:metadata` to `context`
  - Removed "next" from the search metadata and query parameter, added POST body and headers to the links for paging support
  - Query Extension - type restrictions on query predicates are more accurate, which may require additional implementation support
- Item `title` definition moved from core Item fields to [Common Metadata Basics](item-spec/common-metadata.md#basics) 
fields. No change is required for STAC Items.
- `putFeature` can return a `PreconditionFailed` to provide more explicit information when the resource has changed in the server
- [Sort extension](https://github.com/radiantearth/stac-api-spec/tree/master/extensions/sort) now uses "+" and "-" prefixes for GET requests to denote sort order. 
- Clarified how `/search` links must be added to `/` and changed that links to both GET and POST must be provided now that the method can be specified in links

### Removed
- `version` field in STAC Collections. Use [Version Extension](extensions/version/README.md) instead
- `summaries` field from Catalogs. Use Collections instead
- Asset Types (pre-defined values for the keys of individual assets, *not* media types) in Items. Use the asset's `roles` instead
- `license` field doesn't allow SPDX expressions any longer. Use `various` and links instead
- Extensions:
  - `eo:platform`, `eo:instrument`, `eo:constellation` from EO extension, and `sar:platform`, `sar:instrument`, `sar:constellation` from the [SAR extension](extensions/sar/README.md)
  - Removed from EO extension field `eo:epsg` in favor of `proj:epsg`
  - `gsd` and `accuracy` from `eo:bands` in the [EO extension](extensions/eo/README.md)
  - `sar:absolute_orbit` and `sar:center_wavelength` fields from the [SAR extension](extensions/sar/README.md)
  - `data_type` and `unit` from the `sar:bands` object in the [SAR extension](extensions/sar/README.md)
  - Datetime Range (`dtr`) extension. Use the [Common Metadata fields](item-spec/common-metadata.md) instead
- STAC API:
  - `next` from the search metadata and query parameter
- In API, removed any mention of using media type `multipart/form-data` and `x-www-form-urlencoded`

### Fixed

- The `license` field in Item and Collection spec explicitly mentions that the value `proprietary` without a link means that the data is private
- Clarified how to fill `stac_extensions`
- More clarifications; typos fixed
- Fixed Item JSON Schema now `allOf` optional Common Metadata properties are evaluated
- Clarified usage of optional Common Metadata fields for STAC Items
- Clarified usage of paging options, especially in relation to what OGC API - Features offers
- Allow Commonmark in asset description, as it's allowed everywhere else
- Put asset description in the API
- Fixed API spec regarding license expressions
- Added missing schema in the API Version extension
- Fixed links in the Landsat example in the collection-spec

## [v0.8.1] - 2019-11-01

### Changed
- Updated specification to base on OGC API - Features - Part 1: Core, v1.0.0 instead of OGC API - Features - Part 1: Core, v1.0.0-draft.2 (fka WFS3 draft 2).

### Fixed
- Numerous typos, clarifications and fixes for documentation and examples.
- Fixed STAC API definition to include STAC-related fields and examples in *OGC API - Features*-derived endpoints.
- Fixed JSON schemas for extensions: `$id` field matches file name.

## [v0.8.0] - 2019-10-11

### Changed
- Updated specification to base on WFS3 draft 2 (OGC API - Features - Part 1: Core, v1.0.0-draft.2). This leads to many changes in the API and one change in STAC collections, notably:
	- The structure of the field `extent` in STAC and WFS Collections changed.
 	- Query parameter `time` was renamed to `datetime` and accepts slightly different values.
	- WFS links have additional fields `hreflang` and `length`.
	- WFS Collections have additional fields `crs` and `itemType`.
	- `time` API parameter changed to `datetime`
- The API intersects parameter now accepts a GeoJSON Geometry (any type) *instead* of a GeoJSON Feature.
- API: Clarification on `include` and `exclude` parameters in the field extension and notes on default values.
- API: queries should contain either `bbox` or `intersects`.
- API: Core API now has reserved parameters to prevent overlap with extensions
- Updated bbox definitions in API, Item, and Collection specs to include support for optional elevation values.
- Moved Single Item Extension to core (`license` and `providers` properties for Items).
- Allow `various` for the `license` fields.
- Clarified meaning of SAR and EO platform, constellation, and instrument
- Numerous typos, clarification and general word-smithing
- Changed GeoTIFF media type from `image/vnd.stac.geotiff` to `image/tiff; application=geotiff`, changed Cloud-optimized GeoTiff media type from `image/vnd.stac.geotiff; cloud-optimized=true` to `image/tiff; application=geotiff; profile=cloud-optimized`.

### Added
- **stac_version**: Each Item must specify the STAC version.
- **stac_extensions**: Introduced this field for Items, Catalogs and Collections.
- Property `summaries` have been added to catalogs and collections.
- API Transaction extension supports optimistic locking through use of the ETag header.
- Asset Definition Extension added to Collections to allow specifying details about Assets that may appear in member Items.
- [Single File Catalog extension](extensions/single-file-stac/README.md) added as a format to have a set of Collections and Items in a single file.
- [Label extension](extensions/label/README.md) added with additional fields for describing labeled data, such as used for training data or from the output of a classification
- Timestamp fields added to `Item`: `created` and `updated` to refer to the datetime the metadata file was created or updated.
- Added Search Metadata API extension which adds fields to a response from a STAC API such as the number of items found and how many were returned.
- ItemCollection class added to spec that is a GeoJSON FeatureCollection of Items, such as what would be returned from a search. Located in item directory.
- `in` operator added to the query extension (to check if value is in a list of values)
- New bands added to the [common band names](extensions/eo/README.md#common-band-names) for the EO extension: yellow, rededge, and 2 narrow NIR bands
- [Scientific extension](extensions/scientific/README.md) can be used in Collections.

### Fixed
- Updated language, fixed typos and examples.
- Renamed `pc:schema` to `pc:schemas` in the Point Cloud extension.

### Changes since 0.8.0rc1
- [Label extension](extensions/label/README.md):
  - moved label:classes to be a list of Class Objects from a single Class Object in spec markdown and json schema (matching previous example JSON).
  - moved label:overview to be a list of Overview Objects from a single Overview Object in spec markdown and json schema (matching previous example JSON).
  - Renamed fields to use plural forms (`label:property` -> `label:properties`, `label:task` -> `label:tasks`, `label:method` -> `label:methods` and `label:overview` -> `label:overviews`)

## [v0.7.0] - 2019-05-06

### Fixed
- Updated language / fixed typos
- Moved static vs dynamic discussion text to catalog best practices document
- Moved hosting of interactive api docs from swaggerhub to [stacspec.org](http://stacspec.org)
- JSON Schemas are now all following the latest JSON Schema version, draft 07.

### Changed
- No longer require an absolute self link for Items, Collections and Catalogs.
- Reorganized api-spec, added extensions folder to hold API extensions
- Change the fields parameter in the API to allow filtering on any property.
- Refinements to SAR extension, changed several fields from a single array-based field (`sar:absolute_orbit`, `sar:resolution`, `sar:pixel_spacing`, `sar:looks`) to multiple fields with exactly one value.
- Commons extension ability to 'merge' properties is now in the core specification

### Added
- Catalog best practices document, including recommendations for catalog layouts, html, and self-contained catalogs.
- `page` parameter for STAC API
- Optional `collection` property field in Items (previously part of the Commons extension)
- It is now required to link to `/stac/search/` from `/stac/`
- Added new fields to SAR extension: `sar:incidence_angle`, `sar:relative_orbit`, `sar:observation_direction`
- Added new filter parameters `ids` and `collections` to `/stac/search/`

### Removed
- Removed the field `sar:off_nadir` from the SAR extension
- JavaScript-based validation

## [v0.6.2] - 2019-03-01

### Fixed
- Fixed several examples and typos, improved descriptions
- Strictly checking the STAC version numbers in the JSON schemas
- Added missing required fields in Item JSON schema
- Changed `id` to `$id` in JSON schemas (draft-06 compatibility)

### Changed
- Extensions require examples and a JSON schema to get to the maturity level 'Pilot'
- Updated ISERV implementation

### Added
- Checksum extension
- Data Cube extension
- Point Cloud extension
- SAR extension

## [v0.6.1] - 2019-01-25

### Fixed
- Added `null` as potential data type to `eo:epsg` in the EO extension.
- Fixed several examples and typos.
- Updated JSON Schema versions for uniformity
- Added OpenEO GEE implementation
- Clarified 'intersects' behavior for STAC API

## [v0.6.0] - 2018-11-06

### Fixed
- Reorganized and cleaned up repository.
- Fixed examples throughout.

### Added
- **Changelog**: This changelog added.
- **Collections added**: Collections are a type of Catalog with additional fields, such as provider and license. Items must belong to a single Collection.
- **Extension maturity**: Protocol for providing maturity classification for extensions based on stability and implementations.
- **Commons extension**: The previous 'Collections' extension is now the 'Commons' extension and allows an Item to inherit properties from its Collection.
- **Datetime-range extension**: Extension for providing start and end datetimes.
- **Scientific extension**: Extension for providings links to scientific publications relating to the data.
- **rel types**: A list of supported `rel` types are provided for use when specifying links, `derived_from` and `license` types added.
- **eo:constellation**: A new field in the EO specification to specify a grouping of platforms.
- **stac_version**: The `stac_version` field is required on all Catalogs (and Collections).
- **JSON schemas**: Added JSON schemas where they were missing.
- **Single Item extension**: Extension to supply License and Providers for single Items when no collection is used.
- **UML Diagram**: See STAC-060-uml.pdf.
- **Development Process**: See process.md for information on the STAC development process.

### Changed
- **API**: Main catalog endpoint at `/stac`, search endpoint now at `/stac/search`.
- **eo:bands**: The `eo:bands` field is now an array rather than a dictionary, and has been moved inside of `properties` in a STAC Item.
- **Catalog fields**: Catalogs have a smaller number of basic fields: `id`, `stac_version`, `title` (optional), `description`, and `links`. The new Collections type contains additional fields.
- **links**: The links fields are now an array rather than a dictionary.
- **properties**: Fields with the data type array or objects are allowed inside the `properties` in a STAC Item.
- **description**: Description fields now allow formatting with CommonMark.
- **assets**: Fields changed names: `name` to `title` and `mime_type` to `type`.

### Removed:
* **provider**: Provider field in Items got removed. Use Collections or the Single Item extension instead.
* **license**: License field in Items got removed. Use Collections or the Single Item extension instead.

## [v0.5.2] - 2018-07-12

Minor bug fixes on 0.5.1 for the schema files. Thanks @francbartoli

## [v0.5.1] - 2018-07-06

Minor bug fixes from 0.5.1 release

* [Update openapi / swagger specs for new 'links'](https://github.com/radiantearth/stac-spec/commit/480d4fb02b4a7e880c7ca01320fe2773260ba595)
* [minor fixes on collection extension](https://github.com/radiantearth/stac-spec/pull/124) - thanks @m-mohr
* [minor cbers example updates](https://github.com/radiantearth/stac-spec/pull/123) - thanks @fredliporace

## [v0.5.0] - 2018-07-01

The 0.5.0 release of the STAC spec is an iteration forward on the spec, with a number of core improvements. Highlights include:

* **Links is now a dictionary** - This is the most core change done. It aligns the structure with the 'asset' change in 0.5.0, making it easier for clients to look up the link that they want more easily. The schema is updated to this (and actually checks assets better now, thanks @mojodna )

* **Transactions Extension** - There is now a transaction extension for the STAC API, thanks to @hgs-msmith and @hgs-trutherford

* **Collections iterations** @matthewhanson has evolved the collections extension, adding in some namespace type hints on it, and explaining it more clearly.

* **eo:crs to eo:epsg** In the EO profile @matthewhanson brought in a change to use EPSG code, instead of full Well Known Text, to make it easy to reference.

Full list of issues and pull requests at <https://github.com/radiantearth/stac-spec/milestone/5?closed=1>

## [v0.4.1] - 2018-04-24

A few minor improvements on the release. ([issues](https://github.com/radiantearth/stac-spec/issues?utf8=%E2%9C%93&q=milestone%3A0.4.1+))

* @hgs-msmith got a swagger version of the spec, and made some minor improvements to the openapi version #103 and #102
* @francbartoli and @m-mohr pointed out some inconsistencies with landsat, so got the openapi updated #106
* @m-mohr pointed out some issues with landsat example, so updated those #105
* @hgs-trutherford pointed out that the planet example was a bit confusing, so updated it to the EO profile.

## [v0.4.0] - 2018-04-06

The 0.4.0 is the first 'official' release of the SpatioTemporal Asset Catalog (STAC) specification!

It is the result of the [ft. collins sprint](https://github.com/radiantearth/community-sprints/tree/master/03072018-ft-collins-co), the second in person meeting of the STAC community. But it also includes
a number of improvements from remote contributors.

Highlights include:

* Updates to the core **`Item` JSON specification**, including simplifying to a single datetime, moving thumbnails from 'links' to 'assets', making assets a dictionary for easier lookup and requiring `self` links to be absolute links.

* Alignment of **STAC API** with the new [WFS3](https://github.com/opengeospatial/WFS_FES/) specification

* Cleanup of the **static catalog** specification for greater clarity around the catalog

* A first cut of an **Earth Observation Profile**, as well as a new collections extension to support it.

* Numerous small improvements and bug fixes.

See the [milestone 0.4.0 in the issue tracker](https://github.com/radiantearth/stac-spec/milestone/3) for the complete lists of improvements.

Thanks @hgs-msmith, @matthewhanson, @hgs-trutherford, @rouault, @joshfix, @alkamin, @hemphillda, @jeffnaus  and @fredliporace for contributing to the spec directly, and to [everyone](https://github.com/opengeospatial/wfs3hackathon/blob/master/notes/introductions.md#participants) who participated in the [Ft Collins sprint](https://github.com/radiantearth/community-sprints/tree/master/03072018-ft-collins-co) and brought great ideas.


[Unreleased]: <https://github.com/radiantearth/stac-spec/compare/master...dev>
[v0.9.0]: <https://github.com/radiantearth/stac-spec/compare/v0.8.1...v0.9.0>
[v0.8.1]: <https://github.com/radiantearth/stac-spec/compare/v0.8.0...v0.8.1>
[v0.8.0]: <https://github.com/radiantearth/stac-spec/compare/v0.7.0...v0.8.0>
[v0.7.0]: <https://github.com/radiantearth/stac-spec/compare/v0.6.2...v0.7.0>
[v0.6.2]: <https://github.com/radiantearth/stac-spec/compare/v0.6.1...v0.6.2>
[v0.6.1]: <https://github.com/radiantearth/stac-spec/compare/v0.6.0...v0.6.1>
[v0.6.0]: <https://github.com/radiantearth/stac-spec/compare/v0.5.2...v0.6.0>
[v0.5.2]: <https://github.com/radiantearth/stac-spec/compare/v0.5.1...v0.5.2>
[v0.5.1]: <https://github.com/radiantearth/stac-spec/compare/v0.5.0...v0.5.1>
[v0.5.0]: <https://github.com/radiantearth/stac-spec/compare/v0.4.1...v0.5.0>
[v0.4.1]: <https://github.com/radiantearth/stac-spec/compare/v0.4.0...v0.4.1>
[v0.4.0]: <https://github.com/radiantearth/stac-spec/tree/v0.4.0><|MERGE_RESOLUTION|>--- conflicted
+++ resolved
@@ -14,11 +14,8 @@
 ### Added
 - 'alternate' as a listed 'rel' type with recommended 'text/html' to communicate there is an html version.
 - Added a code of conduct based on github's template.
-<<<<<<< HEAD
 - overview document that gives a more explanatory discussion of the various parts of the spec and how they relate
-=======
 - Added the ability to define Item properties under Assets (item-spec/item-spec.md)
->>>>>>> 27e650ee
 - Add `proj:shape` and `proj:transform` to the projections extension.
 
 ### Changed
