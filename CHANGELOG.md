# Changelog
All notable changes to this project will be documented in this file.

The format is based on [Keep a Changelog](http://keepachangelog.com/en/1.0.0/)
and this project adheres to [Semantic Versioning](http://semver.org/spec/v2.0.0.html).

## Unreleased

### Added
- Added a version extension to the API specification

### Removed
- Removed "next" from the search metadata and query parameter, added POST body and headers to the links for paging support

### Changed
- The STAC API endpoint `/stac` has been merged with `/`
- The STAC API endpoint `/stac/search` is now called `/search`
- Support for [CommonMark 0.29 instead of CommonMark 0.28](https://spec.commonmark.org/0.29/changes.html).
- [Checksum extension](extensions/checksum/README.md) is now using self-identifiable hashes ([Multihash](https://github.com/multiformats/multihash)).
- Removed "next" from the search metadata and query parameter, added POST body and headers to the links for paging support
- API `search` extension renamed to `context` extension. JSON object renamed from `search:metadata` to `context`
<<<<<<< HEAD
- Fields extension has a simplified format for GET parameters
=======
- Added attribute `role` to Asset, to be used similarly to Link `rel`
- CollectionItem field `stac_version` is now required and field `stac_extensions` is defined in schema. 
- Sort Extension - added non-JSON query/form parameter format 

### Fixed

n/a

### Added

n/a
>>>>>>> fb8d7a20

## [v0.8.1] - 2019-11-01

### Changed
- Updated specification to base on OGC API - Features - Part 1: Core, v1.0.0 instead of OGC API - Features - Part 1: Core, v1.0.0-draft.2 (fka WFS3 draft 2).

### Fixed
- Numerous typos, clarifications and fixes for documentation and examples.
- Fixed STAC API definition to include STAC-related fields and examples in *OGC API - Features*-derived endpoints.
- Fixed JSON schemas for extensions: `$id` field matches file name.

## [v0.8.0] - 2019-10-11

### Changed
- Updated specification to base on WFS3 draft 2 (OGC API - Features - Part 1: Core, v1.0.0-draft.2). This leads to many changes in the API and one change in STAC collections, notably:
	- The structure of the field `extent` in STAC and WFS Collections changed.
 	- Query parameter `time` was renamed to `datetime` and accepts slightly different values.
	- WFS links have additional fields `hreflang` and `length`.
	- WFS Collections have additional fields `crs` and `itemType`.
	- `time` API parameter changed to `datetime`
- The API intersects parameter now accepts a GeoJSON Geometry (any type) *instead* of a GeoJSON Feature.
- API: Clarification on `include` and `exclude` parameters in the field extension and notes on default values.
- API: queries should contain either `bbox` or `intersects`.
- API: Core API now has reserved parameters to prevent overlap with extensions
- Updated bbox definitions in API, Item, and Collection specs to include support for optional elevation values.
- Moved Single Item Extension to core (`license` and `providers` properties for Items).
- Allow `various` for the `license` fields.
- Clarified meaning of SAR and EO platform, constellation, and instrument
- Numerous typos, clarification and general word-smithing
- Changed GeoTIFF media type from `image/vnd.stac.geotiff` to `image/tiff; application=geotiff`, changed Cloud-optimized GeoTiff media type from `image/vnd.stac.geotiff; cloud-optimized=true` to `image/tiff; application=geotiff; profile=cloud-optimized`.

### Added
- **stac_version**: Each Item must specify the STAC version.
- **stac_extensions**: Introduced this field for Items, Catalogs and Collections.
- Property `summaries` have been added to catalogs and collections.
- API Transaction extension supports optimistic locking through use of the ETag header.
- Asset Definition Extension added to Collections to allow specifying details about Assets that may appear in member Items.
- [Single File Catalog extension](extensions/single-file-stac/README.md) added as a format to have a set of Collections and Items in a single file.
- [Label extension](extensions/label/README.md) added with additional fields for describing labeled data, such as used for training data or from the output of a classification
- Timestamp fields added to `Item`: `created` and `updated` to refer to the datetime the metadata file was created or updated.
- Added Search Metadata API extension which adds fields to a response from a STAC API such as the number of items found and how many were returned.
- ItemCollection class added to spec that is a GeoJSON FeatureCollection of Items, such as what would be returned from a search. Located in item directory.
- `in` operator added to the query extension (to check if value is in a list of values)
- New bands added to the [common band names](extensions/eo/README.md#common-band-names) for the EO extension: yellow, rededge, and 2 narrow NIR bands
- [Scientific extension](extensions/scientific/README.md) can be used in Collections.

### Fixed
- Updated language, fixed typos and examples.
- Renamed `pc:schema` to `pc:schemas` in the Point Cloud extension.

### Changes since 0.8.0rc1
- [Label extension](extensions/label/README.md):
    - moved label:classes to be a list of Class Objects from a single Class Object in spec markdown and json schema (matching previous example JSON).
    - moved label:overview to be a list of Overview Objects from a single Overview Object in spec markdown and json schema (matching previous example JSON).
    - Renamed fields to use plural forms (`label:property` -> `label:properties`, `label:task` -> `label:tasks`, `label:method` -> `label:methods` and `label:overview` -> `label:overviews`)

## [v0.7.0] - 2019-05-06

### Fixed
- Updated language / fixed typos
- Moved static vs dynamic discussion text to catalog best practices document
- Moved hosting of interactive api docs from swaggerhub to [stacspec.org](http://stacspec.org)
- JSON Schemas are now all following the latest JSON Schema version, draft 07.

### Changed
- No longer require an absolute self link for Items, Collections and Catalogs.
- Reorganized api-spec, added extensions folder to hold API extensions
- Change the fields parameter in the API to allow filtering on any property.
- Refinements to SAR extension, changed several fields from a single array-based field (`sar:absolute_orbit`, `sar:resolution`, `sar:pixel_spacing`, `sar:looks`) to multiple fields with exactly one value.
- Commons extension ability to 'merge' properties is now in the core specification

### Added
- Catalog best practices document, including recommendations for catalog layouts, html, and self-contained catalogs.
- `page` parameter for STAC API
- Optional `collection` property field in Items (previously part of the Commons extension)
- It is now required to link to `/stac/search/` from `/stac/`
- Added new fields to SAR extension: `sar:incidence_angle`, `sar:relative_orbit`, `sar:observation_direction`
- Added new filter parameters `ids` and `collections` to `/stac/search/`

### Removed
- Removed the field `sar:off_nadir` from the SAR extension
- JavaScript-based validation

## [v0.6.2] - 2019-03-01

### Fixed
- Fixed several examples and typos, improved descriptions
- Strictly checking the STAC version numbers in the JSON schemas
- Added missing required fields in Item JSON schema
- Changed `id` to `$id` in JSON schemas (draft-06 compatibility)

### Changed
- Extensions require examples and a JSON schema to get to the maturity level 'Pilot'
- Updated ISERV implementation

### Added
- Checksum extension
- Data Cube extension
- Point Cloud extension
- SAR extension

## [v0.6.1] - 2019-01-25

### Fixed
- Added `null` as potential data type to `eo:epsg` in the EO extension.
- Fixed several examples and typos.
- Updated JSON Schema versions for uniformity
- Added OpenEO GEE implementation
- Clarified 'intersects' behavior for STAC API

## [v0.6.0] - 2018-11-06

### Fixed
- Reorganized and cleaned up repository.
- Fixed examples throughout.

### Added
- **Changelog**: This changelog added.
- **Collections added**: Collections are a type of Catalog with additional fields, such as provider and license. Items must belong to a single Collection.
- **Extension maturity**: Protocol for providing maturity classification for extensions based on stability and implementations.
- **Commons extension**: The previous 'Collections' extension is now the 'Commons' extension and allows an Item to inherit properties from its Collection.
- **Datetime-range extension**: Extension for providing start and end datetimes.
- **Scientific extension**: Extension for providings links to scientific publications relating to the data.
- **rel types**: A list of supported `rel` types are provided for use when specifying links, `derived_from` and `license` types added.
- **eo:constellation**: A new field in the EO specification to specify a grouping of platforms.
- **stac_version**: The `stac_version` field is required on all Catalogs (and Collections).
- **JSON schemas**: Added JSON schemas where they were missing.
- **Single Item extension**: Extension to supply License and Providers for single Items when no collection is used.
- **UML Diagram**: See STAC-060-uml.pdf.
- **Development Process**: See process.md for information on the STAC development process.

### Changed
- **API**: Main catalog endpoint at `/stac`, search endpoint now at `/stac/search`.
- **eo:bands**: The `eo:bands` field is now an array rather than a dictionary, and has been moved inside of `properties` in a STAC Item.
- **Catalog fields**: Catalogs have a smaller number of basic fields: `id`, `stac_version`, `title` (optional), `description`, and `links`. The new Collections type contains additional fields.
- **links**: The links fields are now an array rather than a dictionary.
- **properties**: Fields with the data type array or objects are allowed inside the `properties` in a STAC Item.
- **description**: Description fields now allow formatting with CommonMark.
- **assets**: Fields changed names: `name` to `title` and `mime_type` to `type`.

### Removed:
* **provider**: Provider field in Items got removed. Use Collections or the Single Item extension instead.
* **license**: License field in Items got removed. Use Collections or the Single Item extension instead.


## [v0.5.2] - 2018-07-12

Minor bug fixes on 0.5.1 for the schema files. Thanks @francbartoli


## [v0.5.1] - 2018-07-06

Minor bug fixes from 0.5.1 release

*  [Update openapi / swagger specs for new 'links'](https://github.com/radiantearth/stac-spec/commit/480d4fb02b4a7e880c7ca01320fe2773260ba595)
* [minor fixes on collection extension](https://github.com/radiantearth/stac-spec/pull/124) - thanks @m-mohr
* [minor cbers example updates](https://github.com/radiantearth/stac-spec/pull/123) - thanks @fredliporace


## [v0.5.0] - 2018-07-01

The 0.5.0 release of the STAC spec is an iteration forward on the spec, with a number of core improvements. Highlights include:

* **Links is now a dictionary** - This is the most core change done. It aligns the structure with the 'asset' change in 0.5.0, making it easier for clients to look up the link that they want more easily. The schema is updated to this (and actually checks assets better now, thanks @mojodna )

* **Transactions Extension** - There is now a transaction extension for the STAC API, thanks to @hgs-msmith and @hgs-trutherford

* **Collections iterations** @matthewhanson has evolved the collections extension, adding in some namespace type hints on it, and explaining it more clearly.

* **eo:crs to eo:epsg** In the EO profile @matthewhanson brought in a change to use EPSG code, instead of full Well Known Text, to make it easy to reference.

Full list of issues and pull requests at https://github.com/radiantearth/stac-spec/milestone/5?closed=1


## [v0.4.1] - 2018-04-24

A few minor improvements on the release. ([issues](https://github.com/radiantearth/stac-spec/issues?utf8=%E2%9C%93&q=milestone%3A0.4.1+))

* @hgs-msmith got a swagger version of the spec, and made some minor improvements to the openapi version #103 and #102
* @francbartoli and @m-mohr pointed out some inconsistencies with landsat, so got the openapi updated #106
* @m-mohr pointed out some issues with landsat example, so updated those #105
* @hgs-trutherford pointed out that the planet example was a bit confusing, so updated it to the EO profile.


## [v0.4.0] - 2018-04-06

The 0.4.0 is the first 'official' release of the SpatioTemporal Asset Catalog (STAC) specification!

It is the result of the [ft. collins sprint](https://github.com/radiantearth/community-sprints/tree/master/03072018-ft-collins-co), the second in person meeting of the STAC community. But it also includes
a number of improvements from remote contributors.

Highlights include:

* Updates to the core **`Item` JSON specification**, including simplifying to a single datetime, moving thumbnails from 'links' to 'assets', making assets a dictionary for easier lookup and requiring `self` links to be absolute links.

* Alignment of **STAC API** with the new [WFS3](https://github.com/opengeospatial/WFS_FES/) specification

* Cleanup of the **static catalog** specification for greater clarity around the catalog

* A first cut of an **Earth Observation Profile**, as well as a new collections extension to support it.

* Numerous small improvements and bug fixes.

See the [milestone 0.4.0 in the issue tracker](https://github.com/radiantearth/stac-spec/milestone/3) for the complete lists of improvements.

Thanks @hgs-msmith, @matthewhanson, @hgs-trutherford, @rouault, @joshfix, @alkamin, @hemphillda, @jeffnaus  and @fredliporace for contributing to the spec directly, and to [everyone](https://github.com/opengeospatial/wfs3hackathon/blob/master/notes/introductions.md#participants) who participated in the [Ft Collins sprint](https://github.com/radiantearth/community-sprints/tree/master/03072018-ft-collins-co) and brought great ideas.


[Unreleased]: https://github.com/radiantearth/stac-spec/compare/master...dev
[v0.8.1]: https://github.com/radiantearth/stac-spec/compare/v0.8.0...v0.8.1
[v0.8.0]: https://github.com/radiantearth/stac-spec/compare/v0.7.0...v0.8.0
[v0.7.0]: https://github.com/radiantearth/stac-spec/compare/v0.6.2...v0.7.0
[v0.6.2]: https://github.com/radiantearth/stac-spec/compare/v0.6.1...v0.6.2
[v0.6.1]: https://github.com/radiantearth/stac-spec/compare/v0.6.0...v0.6.1
[v0.6.0]: https://github.com/radiantearth/stac-spec/compare/v0.5.2...v0.6.0
[v0.5.2]: https://github.com/radiantearth/stac-spec/compare/v0.5.1...v0.5.2
[v0.5.1]: https://github.com/radiantearth/stac-spec/compare/v0.5.0...v0.5.1
[v0.5.0]: https://github.com/radiantearth/stac-spec/compare/v0.4.1...v0.5.0
[v0.4.1]: https://github.com/radiantearth/stac-spec/compare/v0.4.0...v0.4.1
[v0.4.0]: https://github.com/radiantearth/stac-spec/tree/v0.4.0<|MERGE_RESOLUTION|>--- conflicted
+++ resolved
@@ -19,12 +19,10 @@
 - [Checksum extension](extensions/checksum/README.md) is now using self-identifiable hashes ([Multihash](https://github.com/multiformats/multihash)).
 - Removed "next" from the search metadata and query parameter, added POST body and headers to the links for paging support
 - API `search` extension renamed to `context` extension. JSON object renamed from `search:metadata` to `context`
-<<<<<<< HEAD
-- Fields extension has a simplified format for GET parameters
-=======
 - Added attribute `role` to Asset, to be used similarly to Link `rel`
 - CollectionItem field `stac_version` is now required and field `stac_extensions` is defined in schema. 
 - Sort Extension - added non-JSON query/form parameter format 
+- Fields extension has a simplified format for GET parameters
 
 ### Fixed
 
@@ -33,7 +31,6 @@
 ### Added
 
 n/a
->>>>>>> fb8d7a20
 
 ## [v0.8.1] - 2019-11-01
 
