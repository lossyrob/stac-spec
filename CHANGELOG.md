--- conflicted
+++ resolved
@@ -8,14 +8,11 @@
 
 # Changed
 - Updated specification to base on OGC API - Features - Part 1: Core, v1.0.0 instead of OGC API - Features - Part 1: Core, v1.0.0-draft.2 (fka WFS3 draft 2).
-
-<<<<<<< HEAD
 - Moved Single Item Extension to core (`license` and `providers` properties for Items)
 - Added Projection Extension to describe Items with Assets that have an associated geospatial projection.
-=======
+
 # Fixed
 - Fixed JSON schemas for extensions: `$id` field matches file name.
->>>>>>> bff5463c
 
 ## [v0.8.0] - 2019-10-11
 
