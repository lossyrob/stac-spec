--- conflicted
+++ resolved
@@ -9,15 +9,12 @@
 ### Changed
 
 - Moved Single Item Extension to core (`license` and `providers` properties for Items)
-<<<<<<< HEAD
 - API: Core API now has reserved parameters to prevent overlap with extensions
-=======
 - Updated specification to base on WFS3 draft 2 (OGC API - Features - Part 1: Core, v1.0.0-draft.2). This leads to many changes in the API and one change in STAC collections, notably:
     - The structure of the field `extent` in STAC and WFS Collections changed.
 	- Query parameter `time` was renamed to `datetime` and accepts slightly different values.
 	- WFS links have additional fields `hreflang` and `length`.
 	- WFS Collections have additional fields `crs` and `itemType`.
->>>>>>> bcca1f50
 
 ### Added
 
