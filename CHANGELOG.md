--- conflicted
+++ resolved
@@ -5,28 +5,6 @@
 and this project adheres to [Semantic Versioning](http://semver.org/spec/v2.0.0.html).
 
 ## Unreleased
-<<<<<<< HEAD
-
-### Fixed
-
-n/a
-
-### Added
-- Added a version extension to the API specification
-- Added Instrument extension which adds fields: `platform`, `instruments`, `constellation`, and `mission`.
-
-### Added
-- Added [Version Extension](extensions/version/README.md) to version and deprecate STAC Items and Collections.
-
-### Removed
-- Removed "next" from the search metadata and query parameter, added POST body and headers to the links for paging support
-- Dropped `sar:absolute_orbit` field from `sar` extension due to no known use case
-- Removed satellite related fields from `sar` and `eo` extension due to creation of `sat` extension
-- Removed satellite related fields from `eo` extension due to creation of `sat` extension
-- Removed `eo:platform`, `eo:instrument`, `eo:constellation` from EO extension, and `sar:platform`, `sar:instrument`, `sar:constellation` from SAR extension due to creation of `instrument` extension.
-- Removed `dtr` extension prefix from example and schema in [datetime-range extension](extensions/datetime-range/README.md)
-- Removed `version` field in STAC Collections. Use [Version Extension](extensions/version/README.md) instead.
-=======
 
 ### Added
 - ItemCollection requires `stac_version` field, `stac_extensions` has also been added.
@@ -37,26 +15,9 @@
 - STAC API:
      - Added the [Item and Collection API Version extension](api-spec/extensions/version/README.md) to support versioning in the API specification
 
-### Removed
-- Removed `version` field in STAC Collections. Use [Version Extension](extensions/version/README.md) instead.
-- Extensions:
-    - Removed `eo:platform`, `eo:instrument`, `eo:constellation` from EO extension, and `sar:platform`, `sar:instrument`, `sar:constellation` from SAR extension.
-- STAC API:
-    - Removed "next" from the search metadata and query parameter, added POST body and headers to the links for paging support
->>>>>>> bd107420
-
 ### Changed
 - Support for [CommonMark 0.29 instead of CommonMark 0.28](https://spec.commonmark.org/0.29/changes.html).
-<<<<<<< HEAD
-- [Checksum extension](extensions/checksum/README.md) is now using self-identifiable hashes ([Multihash](https://github.com/multiformats/multihash)).
-- Removed "next" from the search metadata and query parameter, added POST body and headers to the links for paging support
-- API `search` extension renamed to `context` extension. JSON object renamed from `search:metadata` to `context`
-- Added attribute `role` to Asset, to be used similarly to Link `rel`
 - CollectionItem field `stac_version` is now required and field `stac_extensions` is defined in schema. 
-- Sort Extension - added non-JSON query/form parameter format 
-- Fields extension has a simplified format for GET parameters
-
-=======
 - Added attribute `role` to Item assets, to be used similarly to Link `rel`.
 - Extensions:
      - [datetime-range extension](extensions/datetime-range/README.md): Removed extension prefix from example and schema.
@@ -69,7 +30,19 @@
     - Fields extension has a simplified format for GET parameters.
     - `search` extension renamed to `context` extension. JSON object renamed from `search:metadata` to `context`
     - Removed "next" from the search metadata and query parameter, added POST body and headers to the links for paging support
->>>>>>> bd107420
+
+### Removed
+- Removed `version` field in STAC Collections. Use [Version Extension](extensions/version/README.md) instead.
+- Extensions:
+    - Removed `eo:platform`, `eo:instrument`, `eo:constellation` from EO extension, and `sar:platform`, `sar:instrument`, `sar:constellation` from SAR extension.
+  - Dropped `sar:absolute_orbit` field from `sar` extension due to no known use case
+  - Removed `dtr` extension prefix from example and schema in [datetime-range extension](extensions/datetime-range/README.md)
+- STAC API:
+    - Removed "next" from the search metadata and query parameter, added POST body and headers to the links for paging support
+
+### Fixed
+
+n/a
 
 ## [v0.8.1] - 2019-11-01
 
