# Changelog
All notable changes to this project will be documented in this file.

The format is based on [Keep a Changelog](http://keepachangelog.com/en/1.0.0/)
and this project adheres to [Semantic Versioning](http://semver.org/spec/v2.0.0.html).

## Unreleased

### Changed
<<<<<<< HEAD
- Removed "next" from the search metadata and query parameter, added POST body and headers to the links for paging support
=======
- The STAC API endpoint `/stac` has been merged with `/`
- The STAC API endpoint `/stac/search` is now called `/search`
- Support for [CommonMark 0.29 instead of CommonMark 0.28](https://spec.commonmark.org/0.29/changes.html).
- [Checksum extension](extensions/checksum/README.md) is now using self-identifiable hashes ([Multihash](https://github.com/multiformats/multihash)).
>>>>>>> d252bc67

## [v0.8.1] - 2019-11-01

### Changed
- Updated specification to base on OGC API - Features - Part 1: Core, v1.0.0 instead of OGC API - Features - Part 1: Core, v1.0.0-draft.2 (fka WFS3 draft 2).

### Fixed
- Numerous typos, clarifications and fixes for documentation and examples.
- Fixed STAC API definition to include STAC-related fields and examples in *OGC API - Features*-derived endpoints.
- Fixed JSON schemas for extensions: `$id` field matches file name.

## [v0.8.0] - 2019-10-11

### Changed
- Updated specification to base on WFS3 draft 2 (OGC API - Features - Part 1: Core, v1.0.0-draft.2). This leads to many changes in the API and one change in STAC collections, notably:
	- The structure of the field `extent` in STAC and WFS Collections changed.
 	- Query parameter `time` was renamed to `datetime` and accepts slightly different values.
	- WFS links have additional fields `hreflang` and `length`.
	- WFS Collections have additional fields `crs` and `itemType`.
	- `time` API parameter changed to `datetime`
- The API intersects parameter now accepts a GeoJSON Geometry (any type) *instead* of a GeoJSON Feature.
- API: Clarification on `include` and `exclude` parameters in the field extension and notes on default values.
- API: queries should contain either `bbox` or `intersects`.
- API: Core API now has reserved parameters to prevent overlap with extensions
- Updated bbox definitions in API, Item, and Collection specs to include support for optional elevation values.
- Moved Single Item Extension to core (`license` and `providers` properties for Items).
- Allow `various` for the `license` fields.
- Clarified meaning of SAR and EO platform, constellation, and instrument
- Numerous typos, clarification and general word-smithing
- Changed GeoTIFF media type from `image/vnd.stac.geotiff` to `image/tiff; application=geotiff`, changed Cloud-optimized GeoTiff media type from `image/vnd.stac.geotiff; cloud-optimized=true` to `image/tiff; application=geotiff; profile=cloud-optimized`.

### Added
- **stac_version**: Each Item must specify the STAC version.
- **stac_extensions**: Introduced this field for Items, Catalogs and Collections.
- Property `summaries` have been added to catalogs and collections.
- API Transaction extension supports optimistic locking through use of the ETag header.
- Asset Definition Extension added to Collections to allow specifying details about Assets that may appear in member Items.
- [Single File Catalog extension](extensions/single-file-stac/README.md) added as a format to have a set of Collections and Items in a single file.
- [Label extension](extensions/label/README.md) added with additional fields for describing labeled data, such as used for training data or from the output of a classification
- Timestamp fields added to `Item`: `created` and `updated` to refer to the datetime the metadata file was created or updated.
- Added Search Metadata API extension which adds fields to a response from a STAC API such as the number of items found and how many were returned.
- ItemCollection class added to spec that is a GeoJSON FeatureCollection of Items, such as what would be returned from a search. Located in item directory.
- `in` operator added to the query extension (to check if value is in a list of values)
- New bands added to the [common band names](extensions/eo/README.md#common-band-names) for the EO extension: yellow, rededge, and 2 narrow NIR bands
- [Scientific extension](extensions/scientific/README.md) can be used in Collections.

### Fixed
- Updated language, fixed typos and examples.
- Renamed `pc:schema` to `pc:schemas` in the Point Cloud extension.

### Changes since 0.8.0rc1
- [Label extension](extensions/label/README.md):
    - moved label:classes to be a list of Class Objects from a single Class Object in spec markdown and json schema (matching previous example JSON).
    - moved label:overview to be a list of Overview Objects from a single Overview Object in spec markdown and json schema (matching previous example JSON).
    - Renamed fields to use plural forms (`label:property` -> `label:properties`, `label:task` -> `label:tasks`, `label:method` -> `label:methods` and `label:overview` -> `label:overviews`)


## [v0.7.0] - 2019-05-06

### Fixed
- Updated language / fixed typos
- Moved static vs dynamic discussion text to catalog best practices document
- Moved hosting of interactive api docs from swaggerhub to [stacspec.org](http://stacspec.org)
- JSON Schemas are now all following the latest JSON Schema version, draft 07.

### Changed
- No longer require an absolute self link for Items, Collections and Catalogs.
- Reorganized api-spec, added extensions folder to hold API extensions
- Change the fields parameter in the API to allow filtering on any property.
- Refinements to SAR extension, changed several fields from a single array-based field (`sar:absolute_orbit`, `sar:resolution`, `sar:pixel_spacing`, `sar:looks`) to multiple fields with exactly one value.
- Commons extension ability to 'merge' properties is now in the core specification

### Added
- Catalog best practices document, including recommendations for catalog layouts, html, and self-contained catalogs.
- `page` parameter for STAC API
- Optional `collection` property field in Items (previously part of the Commons extension)
- It is now required to link to `/stac/search/` from `/stac/`
- Added new fields to SAR extension: `sar:incidence_angle`, `sar:relative_orbit`, `sar:observation_direction`
- Added new filter parameters `ids` and `collections` to `/stac/search/`

### Removed
- Removed the field `sar:off_nadir` from the SAR extension
- JavaScript-based validation

## [v0.6.2] - 2019-03-01

### Fixed
- Fixed several examples and typos, improved descriptions
- Strictly checking the STAC version numbers in the JSON schemas
- Added missing required fields in Item JSON schema
- Changed `id` to `$id` in JSON schemas (draft-06 compatibility)

### Changed
- Extensions require examples and a JSON schema to get to the maturity level 'Pilot'
- Updated ISERV implementation

### Added
- Checksum extension
- Data Cube extension
- Point Cloud extension
- SAR extension

## [v0.6.1] - 2019-01-25

### Fixed
- Added `null` as potential data type to `eo:epsg` in the EO extension.
- Fixed several examples and typos.
- Updated JSON Schema versions for uniformity
- Added OpenEO GEE implementation
- Clarified 'intersects' behavior for STAC API

## [v0.6.0] - 2018-11-06

### Fixed
- Reorganized and cleaned up repository.
- Fixed examples throughout.

### Added
- **Changelog**: This changelog added.
- **Collections added**: Collections are a type of Catalog with additional fields, such as provider and license. Items must belong to a single Collection.
- **Extension maturity**: Protocol for providing maturity classification for extensions based on stability and implementations.
- **Commons extension**: The previous 'Collections' extension is now the 'Commons' extension and allows an Item to inherit properties from its Collection.
- **Datetime-range extension**: Extension for providing start and end datetimes.
- **Scientific extension**: Extension for providings links to scientific publications relating to the data.
- **rel types**: A list of supported `rel` types are provided for use when specifying links, `derived_from` and `license` types added.
- **eo:constellation**: A new field in the EO specification to specify a grouping of platforms.
- **stac_version**: The `stac_version` field is required on all Catalogs (and Collections).
- **JSON schemas**: Added JSON schemas where they were missing.
- **Single Item extension**: Extension to supply License and Providers for single Items when no collection is used.
- **UML Diagram**: See STAC-060-uml.pdf.
- **Development Process**: See process.md for information on the STAC development process.

### Changed
- **API**: Main catalog endpoint at `/stac`, search endpoint now at `/stac/search`.
- **eo:bands**: The `eo:bands` field is now an array rather than a dictionary, and has been moved inside of `properties` in a STAC Item.
- **Catalog fields**: Catalogs have a smaller number of basic fields: `id`, `stac_version`, `title` (optional), `description`, and `links`. The new Collections type contains additional fields.
- **links**: The links fields are now an array rather than a dictionary.
- **properties**: Fields with the data type array or objects are allowed inside the `properties` in a STAC Item.
- **description**: Description fields now allow formatting with CommonMark.
- **assets**: Fields changed names: `name` to `title` and `mime_type` to `type`.

### Removed:
* **provider**: Provider field in Items got removed. Use Collections or the Single Item extension instead.
* **license**: License field in Items got removed. Use Collections or the Single Item extension instead.


## [v0.5.2] - 2018-07-12

Minor bug fixes on 0.5.1 for the schema files. Thanks @francbartoli


## [v0.5.1] - 2018-07-06

Minor bug fixes from 0.5.1 release

*  [Update openapi / swagger specs for new 'links'](https://github.com/radiantearth/stac-spec/commit/480d4fb02b4a7e880c7ca01320fe2773260ba595)
* [minor fixes on collection extension](https://github.com/radiantearth/stac-spec/pull/124) - thanks @m-mohr
* [minor cbers example updates](https://github.com/radiantearth/stac-spec/pull/123) - thanks @fredliporace


## [v0.5.0] - 2018-07-01

The 0.5.0 release of the STAC spec is an iteration forward on the spec, with a number of core improvements. Highlights include:

* **Links is now a dictionary** - This is the most core change done. It aligns the structure with the 'asset' change in 0.5.0, making it easier for clients to look up the link that they want more easily. The schema is updated to this (and actually checks assets better now, thanks @mojodna )

* **Transactions Extension** - There is now a transaction extension for the STAC API, thanks to @hgs-msmith and @hgs-trutherford

* **Collections iterations** @matthewhanson has evolved the collections extension, adding in some namespace type hints on it, and explaining it more clearly.

* **eo:crs to eo:epsg** In the EO profile @matthewhanson brought in a change to use EPSG code, instead of full Well Known Text, to make it easy to reference.

Full list of issues and pull requests at https://github.com/radiantearth/stac-spec/milestone/5?closed=1


## [v0.4.1] - 2018-04-24

A few minor improvements on the release. ([issues](https://github.com/radiantearth/stac-spec/issues?utf8=%E2%9C%93&q=milestone%3A0.4.1+))

* @hgs-msmith got a swagger version of the spec, and made some minor improvements to the openapi version #103 and #102
* @francbartoli and @m-mohr pointed out some inconsistencies with landsat, so got the openapi updated #106
* @m-mohr pointed out some issues with landsat example, so updated those #105
* @hgs-trutherford pointed out that the planet example was a bit confusing, so updated it to the EO profile.


## [v0.4.0] - 2018-04-06

The 0.4.0 is the first 'official' release of the SpatioTemporal Asset Catalog (STAC) specification!

It is the result of the [ft. collins sprint](https://github.com/radiantearth/community-sprints/tree/master/03072018-ft-collins-co), the second in person meeting of the STAC community. But it also includes
a number of improvements from remote contributors.

Highlights include:

* Updates to the core **`Item` JSON specification**, including simplifying to a single datetime, moving thumbnails from 'links' to 'assets', making assets a dictionary for easier lookup and requiring `self` links to be absolute links.

* Alignment of **STAC API** with the new [WFS3](https://github.com/opengeospatial/WFS_FES/) specification

* Cleanup of the **static catalog** specification for greater clarity around the catalog

* A first cut of an **Earth Observation Profile**, as well as a new collections extension to support it.

* Numerous small improvements and bug fixes.

See the [milestone 0.4.0 in the issue tracker](https://github.com/radiantearth/stac-spec/milestone/3) for the complete lists of improvements.

Thanks @hgs-msmith, @matthewhanson, @hgs-trutherford, @rouault, @joshfix, @alkamin, @hemphillda, @jeffnaus  and @fredliporace for contributing to the spec directly, and to [everyone](https://github.com/opengeospatial/wfs3hackathon/blob/master/notes/introductions.md#participants) who participated in the [Ft Collins sprint](https://github.com/radiantearth/community-sprints/tree/master/03072018-ft-collins-co) and brought great ideas.


[Unreleased]: https://github.com/radiantearth/stac-spec/compare/master...dev
[v0.8.1]: https://github.com/radiantearth/stac-spec/compare/v0.8.0...v0.8.1
[v0.8.0]: https://github.com/radiantearth/stac-spec/compare/v0.7.0...v0.8.0
[v0.7.0]: https://github.com/radiantearth/stac-spec/compare/v0.6.2...v0.7.0
[v0.6.2]: https://github.com/radiantearth/stac-spec/compare/v0.6.1...v0.6.2
[v0.6.1]: https://github.com/radiantearth/stac-spec/compare/v0.6.0...v0.6.1
[v0.6.0]: https://github.com/radiantearth/stac-spec/compare/v0.5.2...v0.6.0
[v0.5.2]: https://github.com/radiantearth/stac-spec/compare/v0.5.1...v0.5.2
[v0.5.1]: https://github.com/radiantearth/stac-spec/compare/v0.5.0...v0.5.1
[v0.5.0]: https://github.com/radiantearth/stac-spec/compare/v0.4.1...v0.5.0
[v0.4.1]: https://github.com/radiantearth/stac-spec/compare/v0.4.0...v0.4.1
[v0.4.0]: https://github.com/radiantearth/stac-spec/tree/v0.4.0<|MERGE_RESOLUTION|>--- conflicted
+++ resolved
@@ -7,14 +7,11 @@
 ## Unreleased
 
 ### Changed
-<<<<<<< HEAD
-- Removed "next" from the search metadata and query parameter, added POST body and headers to the links for paging support
-=======
 - The STAC API endpoint `/stac` has been merged with `/`
 - The STAC API endpoint `/stac/search` is now called `/search`
 - Support for [CommonMark 0.29 instead of CommonMark 0.28](https://spec.commonmark.org/0.29/changes.html).
 - [Checksum extension](extensions/checksum/README.md) is now using self-identifiable hashes ([Multihash](https://github.com/multiformats/multihash)).
->>>>>>> d252bc67
+- Removed "next" from the search metadata and query parameter, added POST body and headers to the links for paging support
 
 ## [v0.8.1] - 2019-11-01
 
