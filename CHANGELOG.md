--- conflicted
+++ resolved
@@ -19,16 +19,12 @@
 
 ### Removed
 - Removed "next" from the search metadata and query parameter, added POST body and headers to the links for paging support
-<<<<<<< HEAD
 - Dropped `sar:absolute_orbit` field from `sar` extension due to no known use case
 - Removed satellite related fields from `sar` and `eo` extension due to creation of `sat` extension
 - Removed satellite related fields from `eo` extension due to creation of `sat` extension
 - Removed `eo:platform`, `eo:instrument`, `eo:constellation` from EO extension, and `sar:platform`, `sar:instrument`, `sar:constellation` from SAR extension due to creation of `instrument` extension.
 - Removed `dtr` extension prefix from example and schema in [datetime-range extension](extensions/datetime-range/README.md)
-=======
 - Removed `version` field in STAC Collections. Use [Version Extension](extensions/version/README.md) instead.
-- Removed `eo:platform`, `eo:instrument`, `eo:constellation` from EO extension, and `sar:platform`, `sar:instrument`, `sar:constellation` from SAR extension.
->>>>>>> 2b6fd7b7
 
 ### Changed
 - The STAC API endpoint `/stac` has been merged with `/`
