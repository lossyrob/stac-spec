# Changelog
All notable changes to this project will be documented in this file.

The format is based on [Keep a Changelog](http://keepachangelog.com/en/1.0.0/)
and this project adheres to [Semantic Versioning](http://semver.org/spec/v2.0.0.html).

## Unreleased

<<<<<<< HEAD
### Added
- Added a version extension to the API specification
=======
### Removed
- Removed "next" from the search metadata and query parameter, added POST body and headers to the links for paging support

### Changed
- The STAC API endpoint `/stac` has been merged with `/`
- The STAC API endpoint `/stac/search` is now called `/search`
- Support for [CommonMark 0.29 instead of CommonMark 0.28](https://spec.commonmark.org/0.29/changes.html).
- [Checksum extension](extensions/checksum/README.md) is now using self-identifiable hashes ([Multihash](https://github.com/multiformats/multihash)).
- API `search` extension renamed to `context` extension. JSON object renamed from `search:metadata` to `context`
>>>>>>> 1fdaf204

## [v0.8.1] - 2019-11-01

### Changed
- Updated specification to base on OGC API - Features - Part 1: Core, v1.0.0 instead of OGC API - Features - Part 1: Core, v1.0.0-draft.2 (fka WFS3 draft 2).

### Fixed
- Numerous typos, clarifications and fixes for documentation and examples.
- Fixed STAC API definition to include STAC-related fields and examples in *OGC API - Features*-derived endpoints.
- Fixed JSON schemas for extensions: `$id` field matches file name.

## [v0.8.0] - 2019-10-11

### Changed
- Updated specification to base on WFS3 draft 2 (OGC API - Features - Part 1: Core, v1.0.0-draft.2). This leads to many changes in the API and one change in STAC collections, notably:
	- The structure of the field `extent` in STAC and WFS Collections changed.
 	- Query parameter `time` was renamed to `datetime` and accepts slightly different values.
	- WFS links have additional fields `hreflang` and `length`.
	- WFS Collections have additional fields `crs` and `itemType`.
	- `time` API parameter changed to `datetime`
- The API intersects parameter now accepts a GeoJSON Geometry (any type) *instead* of a GeoJSON Feature.
- API: Clarification on `include` and `exclude` parameters in the field extension and notes on default values.
- API: queries should contain either `bbox` or `intersects`.
- API: Core API now has reserved parameters to prevent overlap with extensions
- Updated bbox definitions in API, Item, and Collection specs to include support for optional elevation values.
- Moved Single Item Extension to core (`license` and `providers` properties for Items).
- Allow `various` for the `license` fields.
- Clarified meaning of SAR and EO platform, constellation, and instrument
- Numerous typos, clarification and general word-smithing
- Changed GeoTIFF media type from `image/vnd.stac.geotiff` to `image/tiff; application=geotiff`, changed Cloud-optimized GeoTiff media type from `image/vnd.stac.geotiff; cloud-optimized=true` to `image/tiff; application=geotiff; profile=cloud-optimized`.

### Added
- **stac_version**: Each Item must specify the STAC version.
- **stac_extensions**: Introduced this field for Items, Catalogs and Collections.
- Property `summaries` have been added to catalogs and collections.
- API Transaction extension supports optimistic locking through use of the ETag header.
- Asset Definition Extension added to Collections to allow specifying details about Assets that may appear in member Items.
- [Single File Catalog extension](extensions/single-file-stac/README.md) added as a format to have a set of Collections and Items in a single file.
- [Label extension](extensions/label/README.md) added with additional fields for describing labeled data, such as used for training data or from the output of a classification
- Timestamp fields added to `Item`: `created` and `updated` to refer to the datetime the metadata file was created or updated.
- Added Search Metadata API extension which adds fields to a response from a STAC API such as the number of items found and how many were returned.
- ItemCollection class added to spec that is a GeoJSON FeatureCollection of Items, such as what would be returned from a search. Located in item directory.
- `in` operator added to the query extension (to check if value is in a list of values)
- New bands added to the [common band names](extensions/eo/README.md#common-band-names) for the EO extension: yellow, rededge, and 2 narrow NIR bands
- [Scientific extension](extensions/scientific/README.md) can be used in Collections.

### Fixed
- Updated language, fixed typos and examples.
- Renamed `pc:schema` to `pc:schemas` in the Point Cloud extension.

### Changes since 0.8.0rc1
- [Label extension](extensions/label/README.md):
    - moved label:classes to be a list of Class Objects from a single Class Object in spec markdown and json schema (matching previous example JSON).
    - moved label:overview to be a list of Overview Objects from a single Overview Object in spec markdown and json schema (matching previous example JSON).
    - Renamed fields to use plural forms (`label:property` -> `label:properties`, `label:task` -> `label:tasks`, `label:method` -> `label:methods` and `label:overview` -> `label:overviews`)


## [v0.7.0] - 2019-05-06

### Fixed
- Updated language / fixed typos
- Moved static vs dynamic discussion text to catalog best practices document
- Moved hosting of interactive api docs from swaggerhub to [stacspec.org](http://stacspec.org)
- JSON Schemas are now all following the latest JSON Schema version, draft 07.

### Changed
- No longer require an absolute self link for Items, Collections and Catalogs.
- Reorganized api-spec, added extensions folder to hold API extensions
- Change the fields parameter in the API to allow filtering on any property.
- Refinements to SAR extension, changed several fields from a single array-based field (`sar:absolute_orbit`, `sar:resolution`, `sar:pixel_spacing`, `sar:looks`) to multiple fields with exactly one value.
- Commons extension ability to 'merge' properties is now in the core specification

### Added
- Catalog best practices document, including recommendations for catalog layouts, html, and self-contained catalogs.
- `page` parameter for STAC API
- Optional `collection` property field in Items (previously part of the Commons extension)
- It is now required to link to `/stac/search/` from `/stac/`
- Added new fields to SAR extension: `sar:incidence_angle`, `sar:relative_orbit`, `sar:observation_direction`
- Added new filter parameters `ids` and `collections` to `/stac/search/`

### Removed
- Removed the field `sar:off_nadir` from the SAR extension
- JavaScript-based validation

## [v0.6.2] - 2019-03-01

### Fixed
- Fixed several examples and typos, improved descriptions
- Strictly checking the STAC version numbers in the JSON schemas
- Added missing required fields in Item JSON schema
- Changed `id` to `$id` in JSON schemas (draft-06 compatibility)

### Changed
- Extensions require examples and a JSON schema to get to the maturity level 'Pilot'
- Updated ISERV implementation

### Added
- Checksum extension
- Data Cube extension
- Point Cloud extension
- SAR extension

## [v0.6.1] - 2019-01-25

### Fixed
- Added `null` as potential data type to `eo:epsg` in the EO extension.
- Fixed several examples and typos.
- Updated JSON Schema versions for uniformity
- Added OpenEO GEE implementation
- Clarified 'intersects' behavior for STAC API

## [v0.6.0] - 2018-11-06

### Fixed
- Reorganized and cleaned up repository.
- Fixed examples throughout.

### Added
- **Changelog**: This changelog added.
- **Collections added**: Collections are a type of Catalog with additional fields, such as provider and license. Items must belong to a single Collection.
- **Extension maturity**: Protocol for providing maturity classification for extensions based on stability and implementations.
- **Commons extension**: The previous 'Collections' extension is now the 'Commons' extension and allows an Item to inherit properties from its Collection.
- **Datetime-range extension**: Extension for providing start and end datetimes.
- **Scientific extension**: Extension for providings links to scientific publications relating to the data.
- **rel types**: A list of supported `rel` types are provided for use when specifying links, `derived_from` and `license` types added.
- **eo:constellation**: A new field in the EO specification to specify a grouping of platforms.
- **stac_version**: The `stac_version` field is required on all Catalogs (and Collections).
- **JSON schemas**: Added JSON schemas where they were missing.
- **Single Item extension**: Extension to supply License and Providers for single Items when no collection is used.
- **UML Diagram**: See STAC-060-uml.pdf.
- **Development Process**: See process.md for information on the STAC development process.

### Changed
- **API**: Main catalog endpoint at `/stac`, search endpoint now at `/stac/search`.
- **eo:bands**: The `eo:bands` field is now an array rather than a dictionary, and has been moved inside of `properties` in a STAC Item.
- **Catalog fields**: Catalogs have a smaller number of basic fields: `id`, `stac_version`, `title` (optional), `description`, and `links`. The new Collections type contains additional fields.
- **links**: The links fields are now an array rather than a dictionary.
- **properties**: Fields with the data type array or objects are allowed inside the `properties` in a STAC Item.
- **description**: Description fields now allow formatting with CommonMark.
- **assets**: Fields changed names: `name` to `title` and `mime_type` to `type`.

### Removed:
* **provider**: Provider field in Items got removed. Use Collections or the Single Item extension instead.
* **license**: License field in Items got removed. Use Collections or the Single Item extension instead.


## [v0.5.2] - 2018-07-12

Minor bug fixes on 0.5.1 for the schema files. Thanks @francbartoli


## [v0.5.1] - 2018-07-06

Minor bug fixes from 0.5.1 release

*  [Update openapi / swagger specs for new 'links'](https://github.com/radiantearth/stac-spec/commit/480d4fb02b4a7e880c7ca01320fe2773260ba595)
* [minor fixes on collection extension](https://github.com/radiantearth/stac-spec/pull/124) - thanks @m-mohr
* [minor cbers example updates](https://github.com/radiantearth/stac-spec/pull/123) - thanks @fredliporace


## [v0.5.0] - 2018-07-01

The 0.5.0 release of the STAC spec is an iteration forward on the spec, with a number of core improvements. Highlights include:

* **Links is now a dictionary** - This is the most core change done. It aligns the structure with the 'asset' change in 0.5.0, making it easier for clients to look up the link that they want more easily. The schema is updated to this (and actually checks assets better now, thanks @mojodna )

* **Transactions Extension** - There is now a transaction extension for the STAC API, thanks to @hgs-msmith and @hgs-trutherford

* **Collections iterations** @matthewhanson has evolved the collections extension, adding in some namespace type hints on it, and explaining it more clearly.

* **eo:crs to eo:epsg** In the EO profile @matthewhanson brought in a change to use EPSG code, instead of full Well Known Text, to make it easy to reference.

Full list of issues and pull requests at https://github.com/radiantearth/stac-spec/milestone/5?closed=1


## [v0.4.1] - 2018-04-24

A few minor improvements on the release. ([issues](https://github.com/radiantearth/stac-spec/issues?utf8=%E2%9C%93&q=milestone%3A0.4.1+))

* @hgs-msmith got a swagger version of the spec, and made some minor improvements to the openapi version #103 and #102
* @francbartoli and @m-mohr pointed out some inconsistencies with landsat, so got the openapi updated #106
* @m-mohr pointed out some issues with landsat example, so updated those #105
* @hgs-trutherford pointed out that the planet example was a bit confusing, so updated it to the EO profile.


## [v0.4.0] - 2018-04-06

The 0.4.0 is the first 'official' release of the SpatioTemporal Asset Catalog (STAC) specification!

It is the result of the [ft. collins sprint](https://github.com/radiantearth/community-sprints/tree/master/03072018-ft-collins-co), the second in person meeting of the STAC community. But it also includes
a number of improvements from remote contributors.

Highlights include:

* Updates to the core **`Item` JSON specification**, including simplifying to a single datetime, moving thumbnails from 'links' to 'assets', making assets a dictionary for easier lookup and requiring `self` links to be absolute links.

* Alignment of **STAC API** with the new [WFS3](https://github.com/opengeospatial/WFS_FES/) specification

* Cleanup of the **static catalog** specification for greater clarity around the catalog

* A first cut of an **Earth Observation Profile**, as well as a new collections extension to support it.

* Numerous small improvements and bug fixes.

See the [milestone 0.4.0 in the issue tracker](https://github.com/radiantearth/stac-spec/milestone/3) for the complete lists of improvements.

Thanks @hgs-msmith, @matthewhanson, @hgs-trutherford, @rouault, @joshfix, @alkamin, @hemphillda, @jeffnaus  and @fredliporace for contributing to the spec directly, and to [everyone](https://github.com/opengeospatial/wfs3hackathon/blob/master/notes/introductions.md#participants) who participated in the [Ft Collins sprint](https://github.com/radiantearth/community-sprints/tree/master/03072018-ft-collins-co) and brought great ideas.


[Unreleased]: https://github.com/radiantearth/stac-spec/compare/master...dev
[v0.8.1]: https://github.com/radiantearth/stac-spec/compare/v0.8.0...v0.8.1
[v0.8.0]: https://github.com/radiantearth/stac-spec/compare/v0.7.0...v0.8.0
[v0.7.0]: https://github.com/radiantearth/stac-spec/compare/v0.6.2...v0.7.0
[v0.6.2]: https://github.com/radiantearth/stac-spec/compare/v0.6.1...v0.6.2
[v0.6.1]: https://github.com/radiantearth/stac-spec/compare/v0.6.0...v0.6.1
[v0.6.0]: https://github.com/radiantearth/stac-spec/compare/v0.5.2...v0.6.0
[v0.5.2]: https://github.com/radiantearth/stac-spec/compare/v0.5.1...v0.5.2
[v0.5.1]: https://github.com/radiantearth/stac-spec/compare/v0.5.0...v0.5.1
[v0.5.0]: https://github.com/radiantearth/stac-spec/compare/v0.4.1...v0.5.0
[v0.4.1]: https://github.com/radiantearth/stac-spec/compare/v0.4.0...v0.4.1
[v0.4.0]: https://github.com/radiantearth/stac-spec/tree/v0.4.0<|MERGE_RESOLUTION|>--- conflicted
+++ resolved
@@ -6,10 +6,9 @@
 
 ## Unreleased
 
-<<<<<<< HEAD
 ### Added
 - Added a version extension to the API specification
-=======
+
 ### Removed
 - Removed "next" from the search metadata and query parameter, added POST body and headers to the links for paging support
 
@@ -19,7 +18,6 @@
 - Support for [CommonMark 0.29 instead of CommonMark 0.28](https://spec.commonmark.org/0.29/changes.html).
 - [Checksum extension](extensions/checksum/README.md) is now using self-identifiable hashes ([Multihash](https://github.com/multiformats/multihash)).
 - API `search` extension renamed to `context` extension. JSON object renamed from `search:metadata` to `context`
->>>>>>> 1fdaf204
 
 ## [v0.8.1] - 2019-11-01
 
