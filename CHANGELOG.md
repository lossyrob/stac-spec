--- conflicted
+++ resolved
@@ -24,12 +24,7 @@
 
 ### Changed
 - Support for [CommonMark 0.29 instead of CommonMark 0.28](https://spec.commonmark.org/0.29/changes.html).
-<<<<<<< HEAD
-- [Checksum extension](extensions/checksum/README.md) is now using self-identifiable hashes ([Multihash](https://github.com/multiformats/multihash)).
-- API `search` extension renamed to `context` extension. JSON object renamed from `search:metadata` to `context`
-- Added attribute `roles` to Asset, to be used similarly to Link `rel`
-=======
-- Added attribute `role` to Item assets, to be used similarly to Link `rel`.
+- Added attribute `roles` to Item assets, to be used similarly to Link `rel`.
 - Extensions:
      - [datetime-range extension](extensions/datetime-range/README.md): Removed extension prefix from example and schema.
      - Data Cube extension: Changed allowed formats (removed PROJ string, addedPROJJSON / WKT2) for reference systems.
@@ -41,7 +36,6 @@
     - Fields extension has a simplified format for GET parameters.
     - `search` extension renamed to `context` extension. JSON object renamed from `search:metadata` to `context`
     - Removed "next" from the search metadata and query parameter, added POST body and headers to the links for paging support
->>>>>>> bd107420
 
 ## [v0.8.1] - 2019-11-01
 
