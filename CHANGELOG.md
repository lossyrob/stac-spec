--- conflicted
+++ resolved
@@ -14,8 +14,8 @@
 - The STAC API endpoint `/stac/search` is now called `/search`
 - Support for [CommonMark 0.29 instead of CommonMark 0.28](https://spec.commonmark.org/0.29/changes.html).
 - [Checksum extension](extensions/checksum/README.md) is now using self-identifiable hashes ([Multihash](https://github.com/multiformats/multihash)).
-<<<<<<< HEAD
 - Removed "next" from the search metadata and query parameter, added POST body and headers to the links for paging support
+- API `search` extension renamed to `context` extension. JSON object renamed from `search:metadata` to `context`
 - Sort Extension - added non-JSON query/form parameter format 
 
 ### Fixed
@@ -25,9 +25,6 @@
 ### Added
 
 n/a
-=======
-- API `search` extension renamed to `context` extension. JSON object renamed from `search:metadata` to `context`
->>>>>>> 1fdaf204
 
 ## [v0.8.1] - 2019-11-01
 
