--- conflicted
+++ resolved
@@ -21,9 +21,6 @@
 fields. No change is required for STAC Items.
 - `putFeature` can return a `PreconditionFailed` to provide more explicit information when the resource has changed in the server
 - [Sort extension](api-spec/extensions/sort) now uses "+" and "-" prefixes for GET requests to denote sort order. 
-<<<<<<< HEAD
-- Clarified how `/search` links must be added to `/` and changed that links to both GET and POST must be provided now that the method can be specified in links
-=======
 - Clarified how `/search` links must be added to `/` and changed that links to both GET and POST must be provided now that the method can be specified in links.
 - Moved angle definitions between extensions `view` and `sat`
   - `sat:off_nadir_angle` -> `view:off_nadir`
@@ -31,8 +28,7 @@
   - `sat:incidence_angle` -> `view:incidence_angle`
   - `sat:sun_azimuth_angle` -> `view:sun_azimuth`
   - `sat:sun_elevation_angle` -> `view:sun_elevation`
-  
->>>>>>> 6541cc34
+
 
 ### Removed
 - In API, removed any mention of using media type `multipart/form-data` and `x-www-form-urlencoded`
