# Changelog
All notable changes to this project will be documented in this file.

The format is based on [Keep a Changelog](http://keepachangelog.com/en/1.0.0/)
and this project adheres to [Semantic Versioning](http://semver.org/spec/v2.0.0.html).

## Unreleased

### Added
- ItemCollection requires `stac_version` field, `stac_extensions` has also been added
- A `description` field has been added to Item assets (also Asset definitions extension). 
- Extensions:
     - [Version Indicators extension](extensions/version/README.md), adds `version` and `deprecated` fields to STAC Items and Collections
     - Instrument extension, adds fields: `platform`, `instruments`, `constellation` (all moved from EO and SAR extensions), and `mission`
     - Data Cube extension can be used in Collections, added new field `description`
     - Added `description` and `role` fields to the Asset in the [Asset Extension](extensions/asset/README.md)
- STAC API:
     - Added the [Item and Collection API Version extension](api-spec/extensions/version/README.md) to support versioning in the API specification

### Changed
<<<<<<< HEAD
- Support for [CommonMark 0.29 instead of CommonMark 0.28](https://spec.commonmark.org/0.29/changes.html).
- Added attribute `roles` to Item assets, to be used similarly to Link `rel`.
=======
- Support for [CommonMark 0.29 instead of CommonMark 0.28](https://spec.commonmark.org/0.29/changes.html)
- Collection field `property` and the merge ability moved to a new extension 'Commons'
- Added attribute `role` to Item assets (also Asset definitions extension), to be used similarly to Link `rel`.
- Collection `summaries` merge array fields now.
>>>>>>> 15b3fc2d
- Extensions:
    - [datetime-range extension](extensions/datetime-range/README.md): Removed extension prefix from example and schema
    - Data Cube extension: Changed allowed formats (removed PROJ string, addedPROJJSON / WKT2) for reference systems
    - [Checksum extension](extensions/checksum/README.md) is now using self-identifiable hashes ([Multihash](https://github.com/multiformats/multihash))
    - Changed `sar:type` to `sar:product_type` and `sar:polarization` to `sar:polarizations` in the [SAR extension](extensions/sar/README.md)
- STAC API:
    - The endpoint `/stac` has been merged with `/`
    - The endpoint `/stac/search` is now called `/search`
    - Sort Extension - added non-JSON query/form parameter format
    - Fields extension has a simplified format for GET parameters
    - `search` extension renamed to `context` extension. JSON object renamed from `search:metadata` to `context`
    - Removed "next" from the search metadata and query parameter, added POST body and headers to the links for paging support

### Removed
- Removed `version` field in STAC Collections. Use [Version Extension](extensions/version/README.md) instead
- Removed `summaries` field from Catalogs. Use Collections instead
- Extensions:
    - Removed `eo:platform`, `eo:instrument`, `eo:constellation` from EO extension, and `sar:platform`, `sar:instrument`, `sar:constellation` from the [SAR extension](extensions/sar/README.md)
    - Removed `sar:absolute_orbit` and `sar:center_wavelength` fields from the [SAR extension](extensions/sar/README.md)
    - Removed `data_type` and `unit` from the `sar:bands` object in the [SAR extension](extensions/sar/README.md)
    - Removed `dtr` extension prefix from example and schema in [datetime-range extension](extensions/datetime-range/README.md)
- Asset Types (pre-defined values for the keys of individual assets, *not* media types) in Items. Use the asset's `role` instead.
- `license` field doesn't allow SPDX expressions any longer. Use `various` and links instead.
- STAC API:
    - Removed "next" from the search metadata and query parameter, added POST body and headers to the links for paging support

### Fixed

- The `license` field in Item and Collection spec explicitly mentions that the value `proprietary` without a link means that the data is private.
- Clarified how to fill `stac_extensions`.
- More clarifications; typos fixed

## [v0.8.1] - 2019-11-01

### Changed
- Updated specification to base on OGC API - Features - Part 1: Core, v1.0.0 instead of OGC API - Features - Part 1: Core, v1.0.0-draft.2 (fka WFS3 draft 2).

### Fixed
- Numerous typos, clarifications and fixes for documentation and examples.
- Fixed STAC API definition to include STAC-related fields and examples in *OGC API - Features*-derived endpoints.
- Fixed JSON schemas for extensions: `$id` field matches file name.

## [v0.8.0] - 2019-10-11

### Changed
- Updated specification to base on WFS3 draft 2 (OGC API - Features - Part 1: Core, v1.0.0-draft.2). This leads to many changes in the API and one change in STAC collections, notably:
	- The structure of the field `extent` in STAC and WFS Collections changed.
 	- Query parameter `time` was renamed to `datetime` and accepts slightly different values.
	- WFS links have additional fields `hreflang` and `length`.
	- WFS Collections have additional fields `crs` and `itemType`.
	- `time` API parameter changed to `datetime`
- The API intersects parameter now accepts a GeoJSON Geometry (any type) *instead* of a GeoJSON Feature.
- API: Clarification on `include` and `exclude` parameters in the field extension and notes on default values.
- API: queries should contain either `bbox` or `intersects`.
- API: Core API now has reserved parameters to prevent overlap with extensions
- Updated bbox definitions in API, Item, and Collection specs to include support for optional elevation values.
- Moved Single Item Extension to core (`license` and `providers` properties for Items).
- Allow `various` for the `license` fields.
- Clarified meaning of SAR and EO platform, constellation, and instrument
- Numerous typos, clarification and general word-smithing
- Changed GeoTIFF media type from `image/vnd.stac.geotiff` to `image/tiff; application=geotiff`, changed Cloud-optimized GeoTiff media type from `image/vnd.stac.geotiff; cloud-optimized=true` to `image/tiff; application=geotiff; profile=cloud-optimized`.

### Added
- **stac_version**: Each Item must specify the STAC version.
- **stac_extensions**: Introduced this field for Items, Catalogs and Collections.
- Property `summaries` have been added to catalogs and collections.
- API Transaction extension supports optimistic locking through use of the ETag header.
- Asset Definition Extension added to Collections to allow specifying details about Assets that may appear in member Items.
- [Single File Catalog extension](extensions/single-file-stac/README.md) added as a format to have a set of Collections and Items in a single file.
- [Label extension](extensions/label/README.md) added with additional fields for describing labeled data, such as used for training data or from the output of a classification
- Timestamp fields added to `Item`: `created` and `updated` to refer to the datetime the metadata file was created or updated.
- Added Search Metadata API extension which adds fields to a response from a STAC API such as the number of items found and how many were returned.
- ItemCollection class added to spec that is a GeoJSON FeatureCollection of Items, such as what would be returned from a search. Located in item directory.
- `in` operator added to the query extension (to check if value is in a list of values)
- New bands added to the [common band names](extensions/eo/README.md#common-band-names) for the EO extension: yellow, rededge, and 2 narrow NIR bands
- [Scientific extension](extensions/scientific/README.md) can be used in Collections.

### Fixed
- Updated language, fixed typos and examples.
- Renamed `pc:schema` to `pc:schemas` in the Point Cloud extension.

### Changes since 0.8.0rc1
- [Label extension](extensions/label/README.md):
    - moved label:classes to be a list of Class Objects from a single Class Object in spec markdown and json schema (matching previous example JSON).
    - moved label:overview to be a list of Overview Objects from a single Overview Object in spec markdown and json schema (matching previous example JSON).
    - Renamed fields to use plural forms (`label:property` -> `label:properties`, `label:task` -> `label:tasks`, `label:method` -> `label:methods` and `label:overview` -> `label:overviews`)

## [v0.7.0] - 2019-05-06

### Fixed
- Updated language / fixed typos
- Moved static vs dynamic discussion text to catalog best practices document
- Moved hosting of interactive api docs from swaggerhub to [stacspec.org](http://stacspec.org)
- JSON Schemas are now all following the latest JSON Schema version, draft 07.

### Changed
- No longer require an absolute self link for Items, Collections and Catalogs.
- Reorganized api-spec, added extensions folder to hold API extensions
- Change the fields parameter in the API to allow filtering on any property.
- Refinements to SAR extension, changed several fields from a single array-based field (`sar:absolute_orbit`, `sar:resolution`, `sar:pixel_spacing`, `sar:looks`) to multiple fields with exactly one value.
- Commons extension ability to 'merge' properties is now in the core specification

### Added
- Catalog best practices document, including recommendations for catalog layouts, html, and self-contained catalogs.
- `page` parameter for STAC API
- Optional `collection` property field in Items (previously part of the Commons extension)
- It is now required to link to `/stac/search/` from `/stac/`
- Added new fields to SAR extension: `sar:incidence_angle`, `sar:relative_orbit`, `sar:observation_direction`
- Added new filter parameters `ids` and `collections` to `/stac/search/`

### Removed
- Removed the field `sar:off_nadir` from the SAR extension
- JavaScript-based validation

## [v0.6.2] - 2019-03-01

### Fixed
- Fixed several examples and typos, improved descriptions
- Strictly checking the STAC version numbers in the JSON schemas
- Added missing required fields in Item JSON schema
- Changed `id` to `$id` in JSON schemas (draft-06 compatibility)

### Changed
- Extensions require examples and a JSON schema to get to the maturity level 'Pilot'
- Updated ISERV implementation

### Added
- Checksum extension
- Data Cube extension
- Point Cloud extension
- SAR extension

## [v0.6.1] - 2019-01-25

### Fixed
- Added `null` as potential data type to `eo:epsg` in the EO extension.
- Fixed several examples and typos.
- Updated JSON Schema versions for uniformity
- Added OpenEO GEE implementation
- Clarified 'intersects' behavior for STAC API

## [v0.6.0] - 2018-11-06

### Fixed
- Reorganized and cleaned up repository.
- Fixed examples throughout.

### Added
- **Changelog**: This changelog added.
- **Collections added**: Collections are a type of Catalog with additional fields, such as provider and license. Items must belong to a single Collection.
- **Extension maturity**: Protocol for providing maturity classification for extensions based on stability and implementations.
- **Commons extension**: The previous 'Collections' extension is now the 'Commons' extension and allows an Item to inherit properties from its Collection.
- **Datetime-range extension**: Extension for providing start and end datetimes.
- **Scientific extension**: Extension for providings links to scientific publications relating to the data.
- **rel types**: A list of supported `rel` types are provided for use when specifying links, `derived_from` and `license` types added.
- **eo:constellation**: A new field in the EO specification to specify a grouping of platforms.
- **stac_version**: The `stac_version` field is required on all Catalogs (and Collections).
- **JSON schemas**: Added JSON schemas where they were missing.
- **Single Item extension**: Extension to supply License and Providers for single Items when no collection is used.
- **UML Diagram**: See STAC-060-uml.pdf.
- **Development Process**: See process.md for information on the STAC development process.

### Changed
- **API**: Main catalog endpoint at `/stac`, search endpoint now at `/stac/search`.
- **eo:bands**: The `eo:bands` field is now an array rather than a dictionary, and has been moved inside of `properties` in a STAC Item.
- **Catalog fields**: Catalogs have a smaller number of basic fields: `id`, `stac_version`, `title` (optional), `description`, and `links`. The new Collections type contains additional fields.
- **links**: The links fields are now an array rather than a dictionary.
- **properties**: Fields with the data type array or objects are allowed inside the `properties` in a STAC Item.
- **description**: Description fields now allow formatting with CommonMark.
- **assets**: Fields changed names: `name` to `title` and `mime_type` to `type`.

### Removed:
* **provider**: Provider field in Items got removed. Use Collections or the Single Item extension instead.
* **license**: License field in Items got removed. Use Collections or the Single Item extension instead.


## [v0.5.2] - 2018-07-12

Minor bug fixes on 0.5.1 for the schema files. Thanks @francbartoli


## [v0.5.1] - 2018-07-06

Minor bug fixes from 0.5.1 release

*  [Update openapi / swagger specs for new 'links'](https://github.com/radiantearth/stac-spec/commit/480d4fb02b4a7e880c7ca01320fe2773260ba595)
* [minor fixes on collection extension](https://github.com/radiantearth/stac-spec/pull/124) - thanks @m-mohr
* [minor cbers example updates](https://github.com/radiantearth/stac-spec/pull/123) - thanks @fredliporace


## [v0.5.0] - 2018-07-01

The 0.5.0 release of the STAC spec is an iteration forward on the spec, with a number of core improvements. Highlights include:

* **Links is now a dictionary** - This is the most core change done. It aligns the structure with the 'asset' change in 0.5.0, making it easier for clients to look up the link that they want more easily. The schema is updated to this (and actually checks assets better now, thanks @mojodna )

* **Transactions Extension** - There is now a transaction extension for the STAC API, thanks to @hgs-msmith and @hgs-trutherford

* **Collections iterations** @matthewhanson has evolved the collections extension, adding in some namespace type hints on it, and explaining it more clearly.

* **eo:crs to eo:epsg** In the EO profile @matthewhanson brought in a change to use EPSG code, instead of full Well Known Text, to make it easy to reference.

Full list of issues and pull requests at https://github.com/radiantearth/stac-spec/milestone/5?closed=1


## [v0.4.1] - 2018-04-24

A few minor improvements on the release. ([issues](https://github.com/radiantearth/stac-spec/issues?utf8=%E2%9C%93&q=milestone%3A0.4.1+))

* @hgs-msmith got a swagger version of the spec, and made some minor improvements to the openapi version #103 and #102
* @francbartoli and @m-mohr pointed out some inconsistencies with landsat, so got the openapi updated #106
* @m-mohr pointed out some issues with landsat example, so updated those #105
* @hgs-trutherford pointed out that the planet example was a bit confusing, so updated it to the EO profile.


## [v0.4.0] - 2018-04-06

The 0.4.0 is the first 'official' release of the SpatioTemporal Asset Catalog (STAC) specification!

It is the result of the [ft. collins sprint](https://github.com/radiantearth/community-sprints/tree/master/03072018-ft-collins-co), the second in person meeting of the STAC community. But it also includes
a number of improvements from remote contributors.

Highlights include:

* Updates to the core **`Item` JSON specification**, including simplifying to a single datetime, moving thumbnails from 'links' to 'assets', making assets a dictionary for easier lookup and requiring `self` links to be absolute links.

* Alignment of **STAC API** with the new [WFS3](https://github.com/opengeospatial/WFS_FES/) specification

* Cleanup of the **static catalog** specification for greater clarity around the catalog

* A first cut of an **Earth Observation Profile**, as well as a new collections extension to support it.

* Numerous small improvements and bug fixes.

See the [milestone 0.4.0 in the issue tracker](https://github.com/radiantearth/stac-spec/milestone/3) for the complete lists of improvements.

Thanks @hgs-msmith, @matthewhanson, @hgs-trutherford, @rouault, @joshfix, @alkamin, @hemphillda, @jeffnaus  and @fredliporace for contributing to the spec directly, and to [everyone](https://github.com/opengeospatial/wfs3hackathon/blob/master/notes/introductions.md#participants) who participated in the [Ft Collins sprint](https://github.com/radiantearth/community-sprints/tree/master/03072018-ft-collins-co) and brought great ideas.


[Unreleased]: https://github.com/radiantearth/stac-spec/compare/master...dev
[v0.8.1]: https://github.com/radiantearth/stac-spec/compare/v0.8.0...v0.8.1
[v0.8.0]: https://github.com/radiantearth/stac-spec/compare/v0.7.0...v0.8.0
[v0.7.0]: https://github.com/radiantearth/stac-spec/compare/v0.6.2...v0.7.0
[v0.6.2]: https://github.com/radiantearth/stac-spec/compare/v0.6.1...v0.6.2
[v0.6.1]: https://github.com/radiantearth/stac-spec/compare/v0.6.0...v0.6.1
[v0.6.0]: https://github.com/radiantearth/stac-spec/compare/v0.5.2...v0.6.0
[v0.5.2]: https://github.com/radiantearth/stac-spec/compare/v0.5.1...v0.5.2
[v0.5.1]: https://github.com/radiantearth/stac-spec/compare/v0.5.0...v0.5.1
[v0.5.0]: https://github.com/radiantearth/stac-spec/compare/v0.4.1...v0.5.0
[v0.4.1]: https://github.com/radiantearth/stac-spec/compare/v0.4.0...v0.4.1
[v0.4.0]: https://github.com/radiantearth/stac-spec/tree/v0.4.0<|MERGE_RESOLUTION|>--- conflicted
+++ resolved
@@ -18,15 +18,11 @@
      - Added the [Item and Collection API Version extension](api-spec/extensions/version/README.md) to support versioning in the API specification
 
 ### Changed
-<<<<<<< HEAD
-- Support for [CommonMark 0.29 instead of CommonMark 0.28](https://spec.commonmark.org/0.29/changes.html).
-- Added attribute `roles` to Item assets, to be used similarly to Link `rel`.
-=======
 - Support for [CommonMark 0.29 instead of CommonMark 0.28](https://spec.commonmark.org/0.29/changes.html)
 - Collection field `property` and the merge ability moved to a new extension 'Commons'
-- Added attribute `role` to Item assets (also Asset definitions extension), to be used similarly to Link `rel`.
 - Collection `summaries` merge array fields now.
->>>>>>> 15b3fc2d
+- Added attribute `roles` to Item assets, to be used similarly to Link `rel`.
+
 - Extensions:
     - [datetime-range extension](extensions/datetime-range/README.md): Removed extension prefix from example and schema
     - Data Cube extension: Changed allowed formats (removed PROJ string, addedPROJJSON / WKT2) for reference systems
