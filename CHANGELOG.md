# Changelog
All notable changes to this project will be documented in this file.

The format is based on [Keep a Changelog](http://keepachangelog.com/en/1.0.0/)
and this project adheres to [Semantic Versioning](http://semver.org/spec/v2.0.0.html).

## Unreleased

<<<<<<< HEAD
### Changed
- `putFeature` can return a `PreconditionFailed` to provide more explicit information when the resource has changed in the server
=======
### Added
- [Basics](item-spec/common-metadata.md#basics) added to Common Metadata definitions with new `description` field for
Item properties.

### Changed
- Item `title` definition moved from core Item fields to [Common Metadata Basics](item-spec/common-metadata.md#basics) 
fields. No change is required for STAC Items.

### Fixed
- Fixed Item JSON Schema now `allOf` optional Common Metadata properties are evaluated.
- Clarified usage of optional Common Metadata fields for STAC Items.
>>>>>>> c1468d7e

## [v0.9.0-rc1] - 2020-01-06

### Added
- ItemCollection requires `stac_version` field, `stac_extensions` has also been added
- A `description` field has been added to Item assets (also Asset definitions extension).
- Field `mission` to [Common Metadata fields](item-spec/common-metadata.md).
- Extensions:
    - [Version Indicators extension](extensions/version/README.md), adds `version` and `deprecated` fields to STAC Items and Collections
    - Data Cube extension can be used in Collections, added new field `description`
    - Added `description` and `roles` fields to the Asset in the [Asset Extension](extensions/asset/README.md)
    - Projection Extension to describe Items with Assets that have an associated geospatial projection.
- STAC API:
    - Added the [Item and Collection API Version extension](api-spec/extensions/version/README.md) to support versioning in the API specification
    - Run `npm run serve` or `npm run serve-ext` to quickly render development versions of the OpenAPI spec in the browser.
    - Added new fields to the `link` object to facilitate [pagination support for POST requests](api-spec/api-spec.md#paging-extension).

### Changed
- Support for [CommonMark 0.29 instead of CommonMark 0.28](https://spec.commonmark.org/0.29/changes.html)
- Collection field `property` and the merge ability moved to a new extension 'Commons'
- Added attribute `roles` to Item assets (also Asset definitions extension), to be used similarly to Link `rel`.
- Updated API yaml to clarify bbox filter should be implemented without brackets. Example: `bbox=160.6,-55.95,-170,-25.89`
- Collection `summaries` merge array fields now.
- Several fields have been moved from extensions or item fields to the [Common Metadata fields](item-spec/common-metadata.md):
    - `eo:platform` / `sar:platform` => `platform`
    - `eo:instrument` / `sar:instrument` => `instruments`, also changed from string to array of strings
    - `eo:constellation` / `sar:constellation` => `constellation`
    - `dtr:start_datetime` => `start_datetime`
    - `dtr:end_datetime` => `end_datetime`
- Extensions:
    - Data Cube extension: Changed allowed formats (removed PROJ string, added PROJJSON / WKT2) for reference systems
    - [Checksum extension](extensions/checksum/README.md) is now using self-identifiable hashes ([Multihash](https://github.com/multiformats/multihash))
    - Changed `sar:type` to `sar:product_type` and `sar:polarization` to `sar:polarizations` in the [SAR extension](extensions/sar/README.md)
- STAC API:
    - The endpoint `/stac` has been merged with `/`
    - The endpoint `/stac/search` is now called `/search`
    - Sort Extension - added non-JSON query/form parameter format
    - Fields extension has a simplified format for GET parameters
    - `search` extension renamed to `context` extension. JSON object renamed from `search:metadata` to `context`
<<<<<<< HEAD
    - Removed "next" from the search metadata and query parameter, added POST body and headers to the links for paging support
    - Query Extension - type restrictions on query predicates are more accurate, which may require additional implementation support.
=======
    - Query Extension - type restrictions on query predicates are more accurate, which may require additional implementation support. 
>>>>>>> c1468d7e

### Removed
- `version` field in STAC Collections. Use [Version Extension](extensions/version/README.md) instead
- `summaries` field from Catalogs. Use Collections instead
- Asset Types (pre-defined values for the keys of individual assets, *not* media types) in Items. Use the asset's `roles` instead.
- `license` field doesn't allow SPDX expressions any longer. Use `various` and links instead.
- Extensions:
    - `eo:platform`, `eo:instrument`, `eo:constellation` from EO extension, and `sar:platform`, `sar:instrument`, `sar:constellation` from the [SAR extension](extensions/sar/README.md)
    - Removed from EO extension field `eo:epsg` in favor of `proj:epsg`
    - `gsd` and `accuracy` from `eo:bands` in the [EO extension](extensions/eo/README.md)
    - `sar:absolute_orbit` and `sar:center_wavelength` fields from the [SAR extension](extensions/sar/README.md)
    - `data_type` and `unit` from the `sar:bands` object in the [SAR extension](extensions/sar/README.md)
    - Datetime Range (`dtr`) extension. Use the [Common Metadata fields](item-spec/common-metadata.md) instead.
- STAC API:
    - `next` from the search metadata and query parameter

### Fixed

- The `license` field in Item and Collection spec explicitly mentions that the value `proprietary` without a link means that the data is private.
- Clarified how to fill `stac_extensions`.
- More clarifications; typos fixed

## [v0.8.1] - 2019-11-01

### Changed
- Updated specification to base on OGC API - Features - Part 1: Core, v1.0.0 instead of OGC API - Features - Part 1: Core, v1.0.0-draft.2 (fka WFS3 draft 2).

### Fixed
- Numerous typos, clarifications and fixes for documentation and examples.
- Fixed STAC API definition to include STAC-related fields and examples in *OGC API - Features*-derived endpoints.
- Fixed JSON schemas for extensions: `$id` field matches file name.

## [v0.8.0] - 2019-10-11

### Changed
- Updated specification to base on WFS3 draft 2 (OGC API - Features - Part 1: Core, v1.0.0-draft.2). This leads to many changes in the API and one change in STAC collections, notably:
	- The structure of the field `extent` in STAC and WFS Collections changed.
 	- Query parameter `time` was renamed to `datetime` and accepts slightly different values.
	- WFS links have additional fields `hreflang` and `length`.
	- WFS Collections have additional fields `crs` and `itemType`.
	- `time` API parameter changed to `datetime`
- The API intersects parameter now accepts a GeoJSON Geometry (any type) *instead* of a GeoJSON Feature.
- API: Clarification on `include` and `exclude` parameters in the field extension and notes on default values.
- API: queries should contain either `bbox` or `intersects`.
- API: Core API now has reserved parameters to prevent overlap with extensions
- Updated bbox definitions in API, Item, and Collection specs to include support for optional elevation values.
- Moved Single Item Extension to core (`license` and `providers` properties for Items).
- Allow `various` for the `license` fields.
- Clarified meaning of SAR and EO platform, constellation, and instrument
- Numerous typos, clarification and general word-smithing
- Changed GeoTIFF media type from `image/vnd.stac.geotiff` to `image/tiff; application=geotiff`, changed Cloud-optimized GeoTiff media type from `image/vnd.stac.geotiff; cloud-optimized=true` to `image/tiff; application=geotiff; profile=cloud-optimized`.

### Added
- **stac_version**: Each Item must specify the STAC version.
- **stac_extensions**: Introduced this field for Items, Catalogs and Collections.
- Property `summaries` have been added to catalogs and collections.
- API Transaction extension supports optimistic locking through use of the ETag header.
- Asset Definition Extension added to Collections to allow specifying details about Assets that may appear in member Items.
- [Single File Catalog extension](extensions/single-file-stac/README.md) added as a format to have a set of Collections and Items in a single file.
- [Label extension](extensions/label/README.md) added with additional fields for describing labeled data, such as used for training data or from the output of a classification
- Timestamp fields added to `Item`: `created` and `updated` to refer to the datetime the metadata file was created or updated.
- Added Search Metadata API extension which adds fields to a response from a STAC API such as the number of items found and how many were returned.
- ItemCollection class added to spec that is a GeoJSON FeatureCollection of Items, such as what would be returned from a search. Located in item directory.
- `in` operator added to the query extension (to check if value is in a list of values)
- New bands added to the [common band names](extensions/eo/README.md#common-band-names) for the EO extension: yellow, rededge, and 2 narrow NIR bands
- [Scientific extension](extensions/scientific/README.md) can be used in Collections.

### Fixed
- Updated language, fixed typos and examples.
- Renamed `pc:schema` to `pc:schemas` in the Point Cloud extension.

### Changes since 0.8.0rc1
- [Label extension](extensions/label/README.md):
    - moved label:classes to be a list of Class Objects from a single Class Object in spec markdown and json schema (matching previous example JSON).
    - moved label:overview to be a list of Overview Objects from a single Overview Object in spec markdown and json schema (matching previous example JSON).
    - Renamed fields to use plural forms (`label:property` -> `label:properties`, `label:task` -> `label:tasks`, `label:method` -> `label:methods` and `label:overview` -> `label:overviews`)

## [v0.7.0] - 2019-05-06

### Fixed
- Updated language / fixed typos
- Moved static vs dynamic discussion text to catalog best practices document
- Moved hosting of interactive api docs from swaggerhub to [stacspec.org](http://stacspec.org)
- JSON Schemas are now all following the latest JSON Schema version, draft 07.

### Changed
- No longer require an absolute self link for Items, Collections and Catalogs.
- Reorganized api-spec, added extensions folder to hold API extensions
- Change the fields parameter in the API to allow filtering on any property.
- Refinements to SAR extension, changed several fields from a single array-based field (`sar:absolute_orbit`, `sar:resolution`, `sar:pixel_spacing`, `sar:looks`) to multiple fields with exactly one value.
- Commons extension ability to 'merge' properties is now in the core specification

### Added
- Catalog best practices document, including recommendations for catalog layouts, html, and self-contained catalogs.
- `page` parameter for STAC API
- Optional `collection` property field in Items (previously part of the Commons extension)
- It is now required to link to `/stac/search/` from `/stac/`
- Added new fields to SAR extension: `sar:incidence_angle`, `sar:relative_orbit`, `sar:observation_direction`
- Added new filter parameters `ids` and `collections` to `/stac/search/`

### Removed
- Removed the field `sar:off_nadir` from the SAR extension
- JavaScript-based validation

## [v0.6.2] - 2019-03-01

### Fixed
- Fixed several examples and typos, improved descriptions
- Strictly checking the STAC version numbers in the JSON schemas
- Added missing required fields in Item JSON schema
- Changed `id` to `$id` in JSON schemas (draft-06 compatibility)

### Changed
- Extensions require examples and a JSON schema to get to the maturity level 'Pilot'
- Updated ISERV implementation

### Added
- Checksum extension
- Data Cube extension
- Point Cloud extension
- SAR extension

## [v0.6.1] - 2019-01-25

### Fixed
- Added `null` as potential data type to `eo:epsg` in the EO extension.
- Fixed several examples and typos.
- Updated JSON Schema versions for uniformity
- Added OpenEO GEE implementation
- Clarified 'intersects' behavior for STAC API

## [v0.6.0] - 2018-11-06

### Fixed
- Reorganized and cleaned up repository.
- Fixed examples throughout.

### Added
- **Changelog**: This changelog added.
- **Collections added**: Collections are a type of Catalog with additional fields, such as provider and license. Items must belong to a single Collection.
- **Extension maturity**: Protocol for providing maturity classification for extensions based on stability and implementations.
- **Commons extension**: The previous 'Collections' extension is now the 'Commons' extension and allows an Item to inherit properties from its Collection.
- **Datetime-range extension**: Extension for providing start and end datetimes.
- **Scientific extension**: Extension for providings links to scientific publications relating to the data.
- **rel types**: A list of supported `rel` types are provided for use when specifying links, `derived_from` and `license` types added.
- **eo:constellation**: A new field in the EO specification to specify a grouping of platforms.
- **stac_version**: The `stac_version` field is required on all Catalogs (and Collections).
- **JSON schemas**: Added JSON schemas where they were missing.
- **Single Item extension**: Extension to supply License and Providers for single Items when no collection is used.
- **UML Diagram**: See STAC-060-uml.pdf.
- **Development Process**: See process.md for information on the STAC development process.

### Changed
- **API**: Main catalog endpoint at `/stac`, search endpoint now at `/stac/search`.
- **eo:bands**: The `eo:bands` field is now an array rather than a dictionary, and has been moved inside of `properties` in a STAC Item.
- **Catalog fields**: Catalogs have a smaller number of basic fields: `id`, `stac_version`, `title` (optional), `description`, and `links`. The new Collections type contains additional fields.
- **links**: The links fields are now an array rather than a dictionary.
- **properties**: Fields with the data type array or objects are allowed inside the `properties` in a STAC Item.
- **description**: Description fields now allow formatting with CommonMark.
- **assets**: Fields changed names: `name` to `title` and `mime_type` to `type`.

### Removed:
* **provider**: Provider field in Items got removed. Use Collections or the Single Item extension instead.
* **license**: License field in Items got removed. Use Collections or the Single Item extension instead.


## [v0.5.2] - 2018-07-12

Minor bug fixes on 0.5.1 for the schema files. Thanks @francbartoli


## [v0.5.1] - 2018-07-06

Minor bug fixes from 0.5.1 release

*  [Update openapi / swagger specs for new 'links'](https://github.com/radiantearth/stac-spec/commit/480d4fb02b4a7e880c7ca01320fe2773260ba595)
* [minor fixes on collection extension](https://github.com/radiantearth/stac-spec/pull/124) - thanks @m-mohr
* [minor cbers example updates](https://github.com/radiantearth/stac-spec/pull/123) - thanks @fredliporace


## [v0.5.0] - 2018-07-01

The 0.5.0 release of the STAC spec is an iteration forward on the spec, with a number of core improvements. Highlights include:

* **Links is now a dictionary** - This is the most core change done. It aligns the structure with the 'asset' change in 0.5.0, making it easier for clients to look up the link that they want more easily. The schema is updated to this (and actually checks assets better now, thanks @mojodna )

* **Transactions Extension** - There is now a transaction extension for the STAC API, thanks to @hgs-msmith and @hgs-trutherford

* **Collections iterations** @matthewhanson has evolved the collections extension, adding in some namespace type hints on it, and explaining it more clearly.

* **eo:crs to eo:epsg** In the EO profile @matthewhanson brought in a change to use EPSG code, instead of full Well Known Text, to make it easy to reference.

Full list of issues and pull requests at https://github.com/radiantearth/stac-spec/milestone/5?closed=1


## [v0.4.1] - 2018-04-24

A few minor improvements on the release. ([issues](https://github.com/radiantearth/stac-spec/issues?utf8=%E2%9C%93&q=milestone%3A0.4.1+))

* @hgs-msmith got a swagger version of the spec, and made some minor improvements to the openapi version #103 and #102
* @francbartoli and @m-mohr pointed out some inconsistencies with landsat, so got the openapi updated #106
* @m-mohr pointed out some issues with landsat example, so updated those #105
* @hgs-trutherford pointed out that the planet example was a bit confusing, so updated it to the EO profile.


## [v0.4.0] - 2018-04-06

The 0.4.0 is the first 'official' release of the SpatioTemporal Asset Catalog (STAC) specification!

It is the result of the [ft. collins sprint](https://github.com/radiantearth/community-sprints/tree/master/03072018-ft-collins-co), the second in person meeting of the STAC community. But it also includes
a number of improvements from remote contributors.

Highlights include:

* Updates to the core **`Item` JSON specification**, including simplifying to a single datetime, moving thumbnails from 'links' to 'assets', making assets a dictionary for easier lookup and requiring `self` links to be absolute links.

* Alignment of **STAC API** with the new [WFS3](https://github.com/opengeospatial/WFS_FES/) specification

* Cleanup of the **static catalog** specification for greater clarity around the catalog

* A first cut of an **Earth Observation Profile**, as well as a new collections extension to support it.

* Numerous small improvements and bug fixes.

See the [milestone 0.4.0 in the issue tracker](https://github.com/radiantearth/stac-spec/milestone/3) for the complete lists of improvements.

Thanks @hgs-msmith, @matthewhanson, @hgs-trutherford, @rouault, @joshfix, @alkamin, @hemphillda, @jeffnaus  and @fredliporace for contributing to the spec directly, and to [everyone](https://github.com/opengeospatial/wfs3hackathon/blob/master/notes/introductions.md#participants) who participated in the [Ft Collins sprint](https://github.com/radiantearth/community-sprints/tree/master/03072018-ft-collins-co) and brought great ideas.


[Unreleased]: https://github.com/radiantearth/stac-spec/compare/master...dev
[v0.9.0-rc1]: https://github.com/radiantearth/stac-spec/compare/v0.8.0...v0.9.0-rc1
[v0.8.1]: https://github.com/radiantearth/stac-spec/compare/v0.8.0...v0.8.1
[v0.8.0]: https://github.com/radiantearth/stac-spec/compare/v0.7.0...v0.8.0
[v0.7.0]: https://github.com/radiantearth/stac-spec/compare/v0.6.2...v0.7.0
[v0.6.2]: https://github.com/radiantearth/stac-spec/compare/v0.6.1...v0.6.2
[v0.6.1]: https://github.com/radiantearth/stac-spec/compare/v0.6.0...v0.6.1
[v0.6.0]: https://github.com/radiantearth/stac-spec/compare/v0.5.2...v0.6.0
[v0.5.2]: https://github.com/radiantearth/stac-spec/compare/v0.5.1...v0.5.2
[v0.5.1]: https://github.com/radiantearth/stac-spec/compare/v0.5.0...v0.5.1
[v0.5.0]: https://github.com/radiantearth/stac-spec/compare/v0.4.1...v0.5.0
[v0.4.1]: https://github.com/radiantearth/stac-spec/compare/v0.4.0...v0.4.1
[v0.4.0]: https://github.com/radiantearth/stac-spec/tree/v0.4.0<|MERGE_RESOLUTION|>--- conflicted
+++ resolved
@@ -6,10 +6,6 @@
 
 ## Unreleased
 
-<<<<<<< HEAD
-### Changed
-- `putFeature` can return a `PreconditionFailed` to provide more explicit information when the resource has changed in the server
-=======
 ### Added
 - [Basics](item-spec/common-metadata.md#basics) added to Common Metadata definitions with new `description` field for
 Item properties.
@@ -17,11 +13,12 @@
 ### Changed
 - Item `title` definition moved from core Item fields to [Common Metadata Basics](item-spec/common-metadata.md#basics) 
 fields. No change is required for STAC Items.
+- `putFeature` can return a `PreconditionFailed` to provide more explicit information when the resource has changed in the server
 
 ### Fixed
 - Fixed Item JSON Schema now `allOf` optional Common Metadata properties are evaluated.
 - Clarified usage of optional Common Metadata fields for STAC Items.
->>>>>>> c1468d7e
+
 
 ## [v0.9.0-rc1] - 2020-01-06
 
@@ -61,12 +58,8 @@
     - Sort Extension - added non-JSON query/form parameter format
     - Fields extension has a simplified format for GET parameters
     - `search` extension renamed to `context` extension. JSON object renamed from `search:metadata` to `context`
-<<<<<<< HEAD
     - Removed "next" from the search metadata and query parameter, added POST body and headers to the links for paging support
     - Query Extension - type restrictions on query predicates are more accurate, which may require additional implementation support.
-=======
-    - Query Extension - type restrictions on query predicates are more accurate, which may require additional implementation support. 
->>>>>>> c1468d7e
 
 ### Removed
 - `version` field in STAC Collections. Use [Version Extension](extensions/version/README.md) instead
