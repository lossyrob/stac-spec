# Changelog
All notable changes to this project will be documented in this file.

The format is based on [Keep a Changelog](http://keepachangelog.com/en/1.0.0/)
and this project adheres to [Semantic Versioning](http://semver.org/spec/v2.0.0.html).

## Unreleased

### Added
- ItemCollection requires `stac_version` field, `stac_extensions` has also been added
- A `description` field has been added to Item assets (also Asset definitions extension). 
- Field `mission` to [Common Metadata fields](item-spec/common-metadata.md).
- Extensions:
<<<<<<< HEAD
    - [Version Indicators extension](extensions/version/README.md), adds `version` and `deprecated` fields to STAC Items and Collections
    - Data Cube extension can be used in Collections, added new field `description`
    - Added `description` and `roles` fields to the Asset in the [Asset Extension](extensions/asset/README.md)
- STAC API:
    - Added the [Item and Collection API Version extension](api-spec/extensions/version/README.md) to support versioning in the API specification
=======
     - [Version Indicators extension](extensions/version/README.md), adds `version` and `deprecated` fields to STAC Items and Collections
     - Instrument extension, adds fields: `platform`, `instruments`, `constellation` (all moved from EO and SAR extensions), and `mission`
     - Data Cube extension can be used in Collections, added new field `description`
     - Added `description` and `roles` fields to the Asset in the [Asset Extension](extensions/asset/README.md)
     - Projection Extension to describe Items with Assets that have an associated geospatial projection.
- STAC API:
     - Added the [Item and Collection API Version extension](api-spec/extensions/version/README.md) to support versioning in the API specification
     - Run `npm run serve` or `npm run serve-ext` to quickly render development versions of the OpenAPI spec in the browser.
>>>>>>> a367e957

### Changed
- Support for [CommonMark 0.29 instead of CommonMark 0.28](https://spec.commonmark.org/0.29/changes.html)
- Collection field `property` and the merge ability moved to a new extension 'Commons'
- Added attribute `roles` to Item assets (also Asset definitions extension), to be used similarly to Link `rel`.
- Updated API yaml to clarify bbox filter should be implemented without brackets. Example: `bbox=160.6,-55.95,-170,-25.89`
- Collection `summaries` merge array fields now.
<<<<<<< HEAD
- Several fields have been moved from extensions or item fields to the [Common Metadata fields](item-spec/common-metadata.md):
    - `eo:platform` / `sar:platform` => `platform`
    - `eo:instrument` / `sar:instrument` => `instruments`, also changed from string to array of strings
    - `eo:constellation` / `sar:constellation` => `constellation`
    - `dtr:start_datetime` => `start_datetime`
    - `dtr:end_datetime` => `end_datetime`
=======
>>>>>>> a367e957
- Extensions:
    - Data Cube extension: Changed allowed formats (removed PROJ string, added PROJJSON / WKT2) for reference systems
    - [Checksum extension](extensions/checksum/README.md) is now using self-identifiable hashes ([Multihash](https://github.com/multiformats/multihash))
    - Changed `sar:type` to `sar:product_type` and `sar:polarization` to `sar:polarizations` in the [SAR extension](extensions/sar/README.md)
- STAC API:
    - The endpoint `/stac` has been merged with `/`
    - The endpoint `/stac/search` is now called `/search`
    - Sort Extension - added non-JSON query/form parameter format
    - Fields extension has a simplified format for GET parameters
    - `search` extension renamed to `context` extension. JSON object renamed from `search:metadata` to `context`
    - Removed "next" from the search metadata and query parameter, added POST body and headers to the links for paging support
    - Query Extension - type restrictions on query predicates are more accurate, which may require additional implementation support. 

### Removed
- `version` field in STAC Collections. Use [Version Extension](extensions/version/README.md) instead
- `summaries` field from Catalogs. Use Collections instead
- Extensions:
<<<<<<< HEAD
    - Removed `eo:platform`, `eo:instrument`, `eo:constellation` from EO extension, and `sar:platform`, `sar:instrument`, `sar:constellation` from the [SAR extension](extensions/sar/README.md).  Use the [Common Metadata fields](item-spec/common-metadata.md) instead.
    - Removed `sar:absolute_orbit` and `sar:center_wavelength` fields from the [SAR extension](extensions/sar/README.md)
    - Removed `data_type` and `unit` from the `sar:bands` object in the [SAR extension](extensions/sar/README.md)
    - Removed Datetime Range (`dtr`) extension. Use the [Common Metadata fields](item-spec/common-metadata.md) instead.  
=======
    - `gsd` and `accuracy` from `eo:bands` in the [EO extension](extensions/eo/README.md)
    - `eo:platform`, `eo:instrument`, `eo:constellation` from EO extension, and `sar:platform`, `sar:instrument`, `sar:constellation` from the [SAR extension](extensions/sar/README.md)
    - `sar:absolute_orbit` and `sar:center_wavelength` fields from the [SAR extension](extensions/sar/README.md)
    - `data_type` and `unit` from the `sar:bands` object in the [SAR extension](extensions/sar/README.md)
    - `dtr` extension prefix from example and schema in [datetime-range extension](extensions/datetime-range/README.md)
>>>>>>> a367e957
- Asset Types (pre-defined values for the keys of individual assets, *not* media types) in Items. Use the asset's `roles` instead.
- `license` field doesn't allow SPDX expressions any longer. Use `various` and links instead.
- STAC API:
    - `next` from the search metadata and query parameter, added POST body and headers to the links for paging support
- Removed from EO extension field `eo:epsg` in favor of `proj:epsg`

### Fixed

- The `license` field in Item and Collection spec explicitly mentions that the value `proprietary` without a link means that the data is private.
- Clarified how to fill `stac_extensions`.
- More clarifications; typos fixed

## [v0.8.1] - 2019-11-01

### Changed
- Updated specification to base on OGC API - Features - Part 1: Core, v1.0.0 instead of OGC API - Features - Part 1: Core, v1.0.0-draft.2 (fka WFS3 draft 2).

### Fixed
- Numerous typos, clarifications and fixes for documentation and examples.
- Fixed STAC API definition to include STAC-related fields and examples in *OGC API - Features*-derived endpoints.
- Fixed JSON schemas for extensions: `$id` field matches file name.

## [v0.8.0] - 2019-10-11

### Changed
- Updated specification to base on WFS3 draft 2 (OGC API - Features - Part 1: Core, v1.0.0-draft.2). This leads to many changes in the API and one change in STAC collections, notably:
	- The structure of the field `extent` in STAC and WFS Collections changed.
 	- Query parameter `time` was renamed to `datetime` and accepts slightly different values.
	- WFS links have additional fields `hreflang` and `length`.
	- WFS Collections have additional fields `crs` and `itemType`.
	- `time` API parameter changed to `datetime`
- The API intersects parameter now accepts a GeoJSON Geometry (any type) *instead* of a GeoJSON Feature.
- API: Clarification on `include` and `exclude` parameters in the field extension and notes on default values.
- API: queries should contain either `bbox` or `intersects`.
- API: Core API now has reserved parameters to prevent overlap with extensions
- Updated bbox definitions in API, Item, and Collection specs to include support for optional elevation values.
- Moved Single Item Extension to core (`license` and `providers` properties for Items).
- Allow `various` for the `license` fields.
- Clarified meaning of SAR and EO platform, constellation, and instrument
- Numerous typos, clarification and general word-smithing
- Changed GeoTIFF media type from `image/vnd.stac.geotiff` to `image/tiff; application=geotiff`, changed Cloud-optimized GeoTiff media type from `image/vnd.stac.geotiff; cloud-optimized=true` to `image/tiff; application=geotiff; profile=cloud-optimized`.

### Added
- **stac_version**: Each Item must specify the STAC version.
- **stac_extensions**: Introduced this field for Items, Catalogs and Collections.
- Property `summaries` have been added to catalogs and collections.
- API Transaction extension supports optimistic locking through use of the ETag header.
- Asset Definition Extension added to Collections to allow specifying details about Assets that may appear in member Items.
- [Single File Catalog extension](extensions/single-file-stac/README.md) added as a format to have a set of Collections and Items in a single file.
- [Label extension](extensions/label/README.md) added with additional fields for describing labeled data, such as used for training data or from the output of a classification
- Timestamp fields added to `Item`: `created` and `updated` to refer to the datetime the metadata file was created or updated.
- Added Search Metadata API extension which adds fields to a response from a STAC API such as the number of items found and how many were returned.
- ItemCollection class added to spec that is a GeoJSON FeatureCollection of Items, such as what would be returned from a search. Located in item directory.
- `in` operator added to the query extension (to check if value is in a list of values)
- New bands added to the [common band names](extensions/eo/README.md#common-band-names) for the EO extension: yellow, rededge, and 2 narrow NIR bands
- [Scientific extension](extensions/scientific/README.md) can be used in Collections.

### Fixed
- Updated language, fixed typos and examples.
- Renamed `pc:schema` to `pc:schemas` in the Point Cloud extension.

### Changes since 0.8.0rc1
- [Label extension](extensions/label/README.md):
    - moved label:classes to be a list of Class Objects from a single Class Object in spec markdown and json schema (matching previous example JSON).
    - moved label:overview to be a list of Overview Objects from a single Overview Object in spec markdown and json schema (matching previous example JSON).
    - Renamed fields to use plural forms (`label:property` -> `label:properties`, `label:task` -> `label:tasks`, `label:method` -> `label:methods` and `label:overview` -> `label:overviews`)

## [v0.7.0] - 2019-05-06

### Fixed
- Updated language / fixed typos
- Moved static vs dynamic discussion text to catalog best practices document
- Moved hosting of interactive api docs from swaggerhub to [stacspec.org](http://stacspec.org)
- JSON Schemas are now all following the latest JSON Schema version, draft 07.

### Changed
- No longer require an absolute self link for Items, Collections and Catalogs.
- Reorganized api-spec, added extensions folder to hold API extensions
- Change the fields parameter in the API to allow filtering on any property.
- Refinements to SAR extension, changed several fields from a single array-based field (`sar:absolute_orbit`, `sar:resolution`, `sar:pixel_spacing`, `sar:looks`) to multiple fields with exactly one value.
- Commons extension ability to 'merge' properties is now in the core specification

### Added
- Catalog best practices document, including recommendations for catalog layouts, html, and self-contained catalogs.
- `page` parameter for STAC API
- Optional `collection` property field in Items (previously part of the Commons extension)
- It is now required to link to `/stac/search/` from `/stac/`
- Added new fields to SAR extension: `sar:incidence_angle`, `sar:relative_orbit`, `sar:observation_direction`
- Added new filter parameters `ids` and `collections` to `/stac/search/`

### Removed
- Removed the field `sar:off_nadir` from the SAR extension
- JavaScript-based validation

## [v0.6.2] - 2019-03-01

### Fixed
- Fixed several examples and typos, improved descriptions
- Strictly checking the STAC version numbers in the JSON schemas
- Added missing required fields in Item JSON schema
- Changed `id` to `$id` in JSON schemas (draft-06 compatibility)

### Changed
- Extensions require examples and a JSON schema to get to the maturity level 'Pilot'
- Updated ISERV implementation

### Added
- Checksum extension
- Data Cube extension
- Point Cloud extension
- SAR extension

## [v0.6.1] - 2019-01-25

### Fixed
- Added `null` as potential data type to `eo:epsg` in the EO extension.
- Fixed several examples and typos.
- Updated JSON Schema versions for uniformity
- Added OpenEO GEE implementation
- Clarified 'intersects' behavior for STAC API

## [v0.6.0] - 2018-11-06

### Fixed
- Reorganized and cleaned up repository.
- Fixed examples throughout.

### Added
- **Changelog**: This changelog added.
- **Collections added**: Collections are a type of Catalog with additional fields, such as provider and license. Items must belong to a single Collection.
- **Extension maturity**: Protocol for providing maturity classification for extensions based on stability and implementations.
- **Commons extension**: The previous 'Collections' extension is now the 'Commons' extension and allows an Item to inherit properties from its Collection.
- **Datetime-range extension**: Extension for providing start and end datetimes.
- **Scientific extension**: Extension for providings links to scientific publications relating to the data.
- **rel types**: A list of supported `rel` types are provided for use when specifying links, `derived_from` and `license` types added.
- **eo:constellation**: A new field in the EO specification to specify a grouping of platforms.
- **stac_version**: The `stac_version` field is required on all Catalogs (and Collections).
- **JSON schemas**: Added JSON schemas where they were missing.
- **Single Item extension**: Extension to supply License and Providers for single Items when no collection is used.
- **UML Diagram**: See STAC-060-uml.pdf.
- **Development Process**: See process.md for information on the STAC development process.

### Changed
- **API**: Main catalog endpoint at `/stac`, search endpoint now at `/stac/search`.
- **eo:bands**: The `eo:bands` field is now an array rather than a dictionary, and has been moved inside of `properties` in a STAC Item.
- **Catalog fields**: Catalogs have a smaller number of basic fields: `id`, `stac_version`, `title` (optional), `description`, and `links`. The new Collections type contains additional fields.
- **links**: The links fields are now an array rather than a dictionary.
- **properties**: Fields with the data type array or objects are allowed inside the `properties` in a STAC Item.
- **description**: Description fields now allow formatting with CommonMark.
- **assets**: Fields changed names: `name` to `title` and `mime_type` to `type`.

### Removed:
* **provider**: Provider field in Items got removed. Use Collections or the Single Item extension instead.
* **license**: License field in Items got removed. Use Collections or the Single Item extension instead.


## [v0.5.2] - 2018-07-12

Minor bug fixes on 0.5.1 for the schema files. Thanks @francbartoli


## [v0.5.1] - 2018-07-06

Minor bug fixes from 0.5.1 release

*  [Update openapi / swagger specs for new 'links'](https://github.com/radiantearth/stac-spec/commit/480d4fb02b4a7e880c7ca01320fe2773260ba595)
* [minor fixes on collection extension](https://github.com/radiantearth/stac-spec/pull/124) - thanks @m-mohr
* [minor cbers example updates](https://github.com/radiantearth/stac-spec/pull/123) - thanks @fredliporace


## [v0.5.0] - 2018-07-01

The 0.5.0 release of the STAC spec is an iteration forward on the spec, with a number of core improvements. Highlights include:

* **Links is now a dictionary** - This is the most core change done. It aligns the structure with the 'asset' change in 0.5.0, making it easier for clients to look up the link that they want more easily. The schema is updated to this (and actually checks assets better now, thanks @mojodna )

* **Transactions Extension** - There is now a transaction extension for the STAC API, thanks to @hgs-msmith and @hgs-trutherford

* **Collections iterations** @matthewhanson has evolved the collections extension, adding in some namespace type hints on it, and explaining it more clearly.

* **eo:crs to eo:epsg** In the EO profile @matthewhanson brought in a change to use EPSG code, instead of full Well Known Text, to make it easy to reference.

Full list of issues and pull requests at https://github.com/radiantearth/stac-spec/milestone/5?closed=1


## [v0.4.1] - 2018-04-24

A few minor improvements on the release. ([issues](https://github.com/radiantearth/stac-spec/issues?utf8=%E2%9C%93&q=milestone%3A0.4.1+))

* @hgs-msmith got a swagger version of the spec, and made some minor improvements to the openapi version #103 and #102
* @francbartoli and @m-mohr pointed out some inconsistencies with landsat, so got the openapi updated #106
* @m-mohr pointed out some issues with landsat example, so updated those #105
* @hgs-trutherford pointed out that the planet example was a bit confusing, so updated it to the EO profile.


## [v0.4.0] - 2018-04-06

The 0.4.0 is the first 'official' release of the SpatioTemporal Asset Catalog (STAC) specification!

It is the result of the [ft. collins sprint](https://github.com/radiantearth/community-sprints/tree/master/03072018-ft-collins-co), the second in person meeting of the STAC community. But it also includes
a number of improvements from remote contributors.

Highlights include:

* Updates to the core **`Item` JSON specification**, including simplifying to a single datetime, moving thumbnails from 'links' to 'assets', making assets a dictionary for easier lookup and requiring `self` links to be absolute links.

* Alignment of **STAC API** with the new [WFS3](https://github.com/opengeospatial/WFS_FES/) specification

* Cleanup of the **static catalog** specification for greater clarity around the catalog

* A first cut of an **Earth Observation Profile**, as well as a new collections extension to support it.

* Numerous small improvements and bug fixes.

See the [milestone 0.4.0 in the issue tracker](https://github.com/radiantearth/stac-spec/milestone/3) for the complete lists of improvements.

Thanks @hgs-msmith, @matthewhanson, @hgs-trutherford, @rouault, @joshfix, @alkamin, @hemphillda, @jeffnaus  and @fredliporace for contributing to the spec directly, and to [everyone](https://github.com/opengeospatial/wfs3hackathon/blob/master/notes/introductions.md#participants) who participated in the [Ft Collins sprint](https://github.com/radiantearth/community-sprints/tree/master/03072018-ft-collins-co) and brought great ideas.


[Unreleased]: https://github.com/radiantearth/stac-spec/compare/master...dev
[v0.8.1]: https://github.com/radiantearth/stac-spec/compare/v0.8.0...v0.8.1
[v0.8.0]: https://github.com/radiantearth/stac-spec/compare/v0.7.0...v0.8.0
[v0.7.0]: https://github.com/radiantearth/stac-spec/compare/v0.6.2...v0.7.0
[v0.6.2]: https://github.com/radiantearth/stac-spec/compare/v0.6.1...v0.6.2
[v0.6.1]: https://github.com/radiantearth/stac-spec/compare/v0.6.0...v0.6.1
[v0.6.0]: https://github.com/radiantearth/stac-spec/compare/v0.5.2...v0.6.0
[v0.5.2]: https://github.com/radiantearth/stac-spec/compare/v0.5.1...v0.5.2
[v0.5.1]: https://github.com/radiantearth/stac-spec/compare/v0.5.0...v0.5.1
[v0.5.0]: https://github.com/radiantearth/stac-spec/compare/v0.4.1...v0.5.0
[v0.4.1]: https://github.com/radiantearth/stac-spec/compare/v0.4.0...v0.4.1
[v0.4.0]: https://github.com/radiantearth/stac-spec/tree/v0.4.0<|MERGE_RESOLUTION|>--- conflicted
+++ resolved
@@ -11,22 +11,13 @@
 - A `description` field has been added to Item assets (also Asset definitions extension). 
 - Field `mission` to [Common Metadata fields](item-spec/common-metadata.md).
 - Extensions:
-<<<<<<< HEAD
     - [Version Indicators extension](extensions/version/README.md), adds `version` and `deprecated` fields to STAC Items and Collections
     - Data Cube extension can be used in Collections, added new field `description`
     - Added `description` and `roles` fields to the Asset in the [Asset Extension](extensions/asset/README.md)
+    - Projection Extension to describe Items with Assets that have an associated geospatial projection.
 - STAC API:
     - Added the [Item and Collection API Version extension](api-spec/extensions/version/README.md) to support versioning in the API specification
-=======
-     - [Version Indicators extension](extensions/version/README.md), adds `version` and `deprecated` fields to STAC Items and Collections
-     - Instrument extension, adds fields: `platform`, `instruments`, `constellation` (all moved from EO and SAR extensions), and `mission`
-     - Data Cube extension can be used in Collections, added new field `description`
-     - Added `description` and `roles` fields to the Asset in the [Asset Extension](extensions/asset/README.md)
-     - Projection Extension to describe Items with Assets that have an associated geospatial projection.
-- STAC API:
-     - Added the [Item and Collection API Version extension](api-spec/extensions/version/README.md) to support versioning in the API specification
-     - Run `npm run serve` or `npm run serve-ext` to quickly render development versions of the OpenAPI spec in the browser.
->>>>>>> a367e957
+    - Run `npm run serve` or `npm run serve-ext` to quickly render development versions of the OpenAPI spec in the browser.
 
 ### Changed
 - Support for [CommonMark 0.29 instead of CommonMark 0.28](https://spec.commonmark.org/0.29/changes.html)
@@ -34,15 +25,12 @@
 - Added attribute `roles` to Item assets (also Asset definitions extension), to be used similarly to Link `rel`.
 - Updated API yaml to clarify bbox filter should be implemented without brackets. Example: `bbox=160.6,-55.95,-170,-25.89`
 - Collection `summaries` merge array fields now.
-<<<<<<< HEAD
 - Several fields have been moved from extensions or item fields to the [Common Metadata fields](item-spec/common-metadata.md):
     - `eo:platform` / `sar:platform` => `platform`
     - `eo:instrument` / `sar:instrument` => `instruments`, also changed from string to array of strings
     - `eo:constellation` / `sar:constellation` => `constellation`
     - `dtr:start_datetime` => `start_datetime`
     - `dtr:end_datetime` => `end_datetime`
-=======
->>>>>>> a367e957
 - Extensions:
     - Data Cube extension: Changed allowed formats (removed PROJ string, added PROJJSON / WKT2) for reference systems
     - [Checksum extension](extensions/checksum/README.md) is now using self-identifiable hashes ([Multihash](https://github.com/multiformats/multihash))
@@ -59,24 +47,17 @@
 ### Removed
 - `version` field in STAC Collections. Use [Version Extension](extensions/version/README.md) instead
 - `summaries` field from Catalogs. Use Collections instead
+- Asset Types (pre-defined values for the keys of individual assets, *not* media types) in Items. Use the asset's `roles` instead.
+- `license` field doesn't allow SPDX expressions any longer. Use `various` and links instead.
 - Extensions:
-<<<<<<< HEAD
-    - Removed `eo:platform`, `eo:instrument`, `eo:constellation` from EO extension, and `sar:platform`, `sar:instrument`, `sar:constellation` from the [SAR extension](extensions/sar/README.md).  Use the [Common Metadata fields](item-spec/common-metadata.md) instead.
-    - Removed `sar:absolute_orbit` and `sar:center_wavelength` fields from the [SAR extension](extensions/sar/README.md)
-    - Removed `data_type` and `unit` from the `sar:bands` object in the [SAR extension](extensions/sar/README.md)
-    - Removed Datetime Range (`dtr`) extension. Use the [Common Metadata fields](item-spec/common-metadata.md) instead.  
-=======
+    - `eo:platform`, `eo:instrument`, `eo:constellation` from EO extension, and `sar:platform`, `sar:instrument`, `sar:constellation` from the [SAR extension](extensions/sar/README.md)
+    - Removed from EO extension field `eo:epsg` in favor of `proj:epsg`
     - `gsd` and `accuracy` from `eo:bands` in the [EO extension](extensions/eo/README.md)
-    - `eo:platform`, `eo:instrument`, `eo:constellation` from EO extension, and `sar:platform`, `sar:instrument`, `sar:constellation` from the [SAR extension](extensions/sar/README.md)
     - `sar:absolute_orbit` and `sar:center_wavelength` fields from the [SAR extension](extensions/sar/README.md)
     - `data_type` and `unit` from the `sar:bands` object in the [SAR extension](extensions/sar/README.md)
-    - `dtr` extension prefix from example and schema in [datetime-range extension](extensions/datetime-range/README.md)
->>>>>>> a367e957
-- Asset Types (pre-defined values for the keys of individual assets, *not* media types) in Items. Use the asset's `roles` instead.
-- `license` field doesn't allow SPDX expressions any longer. Use `various` and links instead.
+    - Datetime Range (`dtr`) extension. Use the [Common Metadata fields](item-spec/common-metadata.md) instead.
 - STAC API:
     - `next` from the search metadata and query parameter, added POST body and headers to the links for paging support
-- Removed from EO extension field `eo:epsg` in favor of `proj:epsg`
 
 ### Fixed
 
