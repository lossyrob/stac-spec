# Changelog
All notable changes to this project will be documented in this file.

The format is based on [Keep a Changelog](http://keepachangelog.com/en/1.0.0/)
and this project adheres to [Semantic Versioning](http://semver.org/spec/v2.0.0.html).

## Unreleased

### Changed
- Moved Single Item Extension to core (`license` and `providers` properties for Items)
- API: Core API now has reserved parameters to prevent overlap with extensions
- Updated specification to base on WFS3 draft 2 (OGC API - Features - Part 1: Core, v1.0.0-draft.2). This leads to many changes in the API and one change in STAC collections, notably:
    - The structure of the field `extent` in STAC and WFS Collections changed.
	- Query parameter `time` was renamed to `datetime` and accepts slightly different values.
	- WFS links have additional fields `hreflang` and `length`.
	- WFS Collections have additional fields `crs` and `itemType`.
- Clarified meaning of SAR and EO platform, constellation, and instrument

### Added
<<<<<<< HEAD
- **stac_version**: Each Item must specify the STAC version.
- **stac_extensions**: Introduced this field for Items, Catalogs and Collections.
=======

- Property `summaries` have been added to catalogs and collections.
>>>>>>> 4d18337c
- API Transaction extension supports optimistic locking through use of the ETag header.


## [v0.7.0] - 2019-05-06

### Fixed
- Updated language / fixed typos
- Moved static vs dynamic discussion text to catalog best practices document
- Moved hosting of interactive api docs from swaggerhub to [stacspec.org](http://stacspec.org)
- JSON Schemas are now all following the latest JSON Schema version, draft 07.

### Changed
- No longer require an absolute self link for Items, Collections and Catalogs.
- Reorganized api-spec, added extensions folder to hold API extensions
- Change the fields parameter in the API to allow filtering on any property.
- Refinements to SAR extension, changed several fields from a single array-based field (`sar:absolute_orbit`, `sar:resolution`, `sar:pixel_spacing`, `sar:looks`) to multiple fields with exactly one value.
- Commons extension ability to 'merge' properties is now in the core specification

### Added
- Catalog best practices document, including recommendations for catalog layouts, html, and self-contained catalogs.
- `page` parameter for STAC API
- Optional `collection` property field in Items (previously part of the Commons extension)
- It is now required to link to `/stac/search/` from `/stac/`
- Added new fields to SAR extension: `sar:incidence_angle`, `sar:relative_orbit`, `sar:observation_direction`
- Added new filter parameters `ids` and `collections` to `/stac/search/`

### Removed
- Removed the field `sar:off_nadir` from the SAR extension
- JavaScript-based validation

## [v0.6.2] - 2019-03-01

### Fixed
- Fixed several examples and typos, improved descriptions
- Strictly checking the STAC version numbers in the JSON schemas
- Added missing required fields in Item JSON schema
- Changed `id` to `$id` in JSON schemas (draft-06 compatibility)

### Changed
- Extensions require examples and a JSON schema to get to the maturity level 'Pilot'
- Updated ISERV implementation

### Added
- Checksum extension
- Data Cube extension
- Point Cloud extension
- SAR extension

## [v0.6.1] - 2019-01-25

### Fixed
- Added `null` as potential data type to `eo:epsg` in the EO extension.
- Fixed several examples and typos.
- Updated JSON Schema versions for uniformity
- Added OpenEO GEE implementation
- Clarified 'intersects' behavior for STAC API

## [v0.6.0] - 2018-11-06

### Fixed
- Reorganized and cleaned up repository.
- Fixed examples throughout.

### Added
- **Changelog**: This changelog added.
- **Collections added**: Collections are a type of Catalog with additional fields, such as provider and license. Items must belong to a single Collection.
- **Extension maturity**: Protocol for providing maturity classification for extensions based on stability and implementations.
- **Commons extension**: The previous 'Collections' extension is now the 'Commons' extension and allows an Item to inherit properties from its Collection.
- **Datetime-range extension**: Extension for providing start and end datetimes.
- **Scientific extension**: Extension for providings links to scientific publications relating to the data.
- **rel types**: A list of supported `rel` types are provided for use when specifying links, `derived_from` and `license` types added.
- **eo:constellation**: A new field in the EO specification to specify a grouping of platforms.
- **stac_version**: The `stac_version` field is required on all Catalogs (and Collections).
- **JSON schemas**: Added JSON schemas where they were missing.
- **Single Item extension**: Extension to supply License and Providers for single Items when no collection is used.
- **UML Diagram**: See STAC-060-uml.pdf.
- **Development Process**: See process.md for information on the STAC development process.

### Changed
- **API**: Main catalog endpoint at `/stac`, search endpoint now at `/stac/search`.
- **eo:bands**: The `eo:bands` field is now an array rather than a dictionary, and has been moved inside of `properties` in a STAC Item.
- **Catalog fields**: Catalogs have a smaller number of basic fields: `id`, `stac_version`, `title` (optional), `description`, and `links`. The new Collections type contains additional fields.
- **links**: The links fields are now an array rather than a dictionary.
- **properties**: Fields with the data type array or objects are allowed inside the `properties` in a STAC Item.
- **description**: Description fields now allow formatting with CommonMark.
- **assets**: Fields changed names: `name` to `title` and `mime_type` to `type`.

### Removed:
* **provider**: Provider field in Items got removed. Use Collections or the Single Item extension instead.
* **license**: License field in Items got removed. Use Collections or the Single Item extension instead.


## [v0.5.2] - 2018-07-12

Minor bug fixes on 0.5.1 for the schema files. Thanks @francbartoli 


## [v0.5.1] - 2018-07-06

Minor bug fixes from 0.5.1 release

*  [Update openapi / swagger specs for new 'links'](https://github.com/radiantearth/stac-spec/commit/480d4fb02b4a7e880c7ca01320fe2773260ba595)
* [minor fixes on collection extension](https://github.com/radiantearth/stac-spec/pull/124) - thanks @m-mohr 
* [minor cbers example updates](https://github.com/radiantearth/stac-spec/pull/123) - thanks @fredliporace 


## [v0.5.0] - 2018-07-01

The 0.5.0 release of the STAC spec is an iteration forward on the spec, with a number of core improvements. Highlights include:

* **Links is now a dictionary** - This is the most core change done. It aligns the structure with the 'asset' change in 0.5.0, making it easier for clients to look up the link that they want more easily. The schema is updated to this (and actually checks assets better now, thanks @mojodna ) 

* **Transactions Extension** - There is now a transaction extension for the STAC API, thanks to @hgs-msmith and @hgs-trutherford 

* **Collections iterations** @matthewhanson has evolved the collections extension, adding in some namespace type hints on it, and explaining it more clearly.

* **eo:crs to eo:epsg** In the EO profile @matthewhanson brought in a change to use EPSG code, instead of full Well Known Text, to make it easy to reference.

Full list of issues and pull requests at https://github.com/radiantearth/stac-spec/milestone/5?closed=1


## [v0.4.1] - 2018-04-24

A few minor improvements on the release. ([issues](https://github.com/radiantearth/stac-spec/issues?utf8=%E2%9C%93&q=milestone%3A0.4.1+))

* @hgs-msmith got a swagger version of the spec, and made some minor improvements to the openapi version #103 and #102 
* @francbartoli and @m-mohr pointed out some inconsistencies with landsat, so got the openapi updated #106
* @m-mohr pointed out some issues with landsat example, so updated those #105 
* @hgs-trutherford pointed out that the planet example was a bit confusing, so updated it to the EO profile.


## [v0.4.0] - 2018-04-06

The 0.4.0 is the first 'official' release of the SpatioTemporal Asset Catalog (STAC) specification!

It is the result of the [ft. collins sprint](https://github.com/radiantearth/community-sprints/tree/master/03072018-ft-collins-co), the second in person meeting of the STAC community. But it also includes
a number of improvements from remote contributors. 

Highlights include:

* Updates to the core **`Item` JSON specification**, including simplifying to a single datetime, moving thumbnails from 'links' to 'assets', making assets a dictionary for easier lookup and requiring `self` links to be absolute links.

* Alignment of **STAC API** with the new [WFS 3](https://github.com/opengeospatial/WFS_FES/) specification

* Cleanup of the **static catalog** specification for greater clarity around the catalog

* A first cut of an **Earth Observation Profile**, as well as a new collections extension to support it.

* Numerous small improvements and bug fixes.

See the [milestone 0.4.0 in the issue tracker](https://github.com/radiantearth/stac-spec/milestone/3) for the complete lists of improvements. 

Thanks @hgs-msmith, @matthewhanson, @hgs-trutherford, @rouault, @joshfix, @alkamin, @hemphillda, @jeffnaus  and @fredliporace for contributing to the spec directly, and to [everyone](https://github.com/opengeospatial/wfs3hackathon/blob/master/notes/introductions.md#participants) who participated in the [Ft Collins sprint](https://github.com/radiantearth/community-sprints/tree/master/03072018-ft-collins-co) and brought great ideas.


[Unreleased]: https://github.com/radiantearth/stac-spec/compare/master...dev
[v0.7.0]: https://github.com/radiantearth/stac-spec/compare/v0.6.2...v0.7.0
[v0.6.2]: https://github.com/radiantearth/stac-spec/compare/v0.6.1...v0.6.2
[v0.6.1]: https://github.com/radiantearth/stac-spec/compare/v0.6.0...v0.6.1
[v0.6.0]: https://github.com/radiantearth/stac-spec/compare/v0.5.2...v0.6.0
[v0.5.2]: https://github.com/radiantearth/stac-spec/compare/v0.5.1...v0.5.2
[v0.5.1]: https://github.com/radiantearth/stac-spec/compare/v0.5.0...v0.5.1
[v0.5.0]: https://github.com/radiantearth/stac-spec/compare/v0.4.1...v0.5.0
[v0.4.1]: https://github.com/radiantearth/stac-spec/compare/v0.4.0...v0.4.1
[v0.4.0]: https://github.com/radiantearth/stac-spec/tree/v0.4.0<|MERGE_RESOLUTION|>--- conflicted
+++ resolved
@@ -17,13 +17,9 @@
 - Clarified meaning of SAR and EO platform, constellation, and instrument
 
 ### Added
-<<<<<<< HEAD
 - **stac_version**: Each Item must specify the STAC version.
 - **stac_extensions**: Introduced this field for Items, Catalogs and Collections.
-=======
-
 - Property `summaries` have been added to catalogs and collections.
->>>>>>> 4d18337c
 - API Transaction extension supports optimistic locking through use of the ETag header.
 
 
