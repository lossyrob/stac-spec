--- conflicted
+++ resolved
@@ -53,16 +53,15 @@
       {
         "name": "Development Seed",
         "url": "https://developmentseed.org/",
-        "roles": [
-          "processor"
-        ]
+        "roles": ["processor"]
+        }
       }
     ],
     "license": "PDDL-1.0",
     "properties": {
       "eo:gsd": 30,
       "eo:platform": "landsat-8",
-      "eo:instrument": "OLI_TIRS",
+      "eo:instrument": "oli_tirs",
       "eo:off_nadir": 0,
       "eo:bands": [
         {
@@ -87,100 +86,6 @@
           "full_width_half_max": 0.06
         },
         {
-<<<<<<< HEAD
-            "name": "Development Seed",
-            "url": "https://developmentseed.org/",
-            "roles": ["processor"]
-        }
-    ],
-    "license": "PDDL-1.0",
-    "properties": {
-        "eo:gsd": 30,
-        "eo:platform": "landsat-8",
-        "eo:instrument": "oli_tirs",
-        "eo:off_nadir": 0,
-        "eo:bands": [
-            {
-                "name": "B1",
-                "common_name": "coastal",
-                "gsd": 30,
-                "center_wavelength": 0.44,
-                "full_width_half_max": 0.02
-            },
-            {
-                "name": "B2",
-                "common_name": "blue",
-                "gsd": 30,
-                "center_wavelength": 0.48,
-                "full_width_half_max": 0.06
-            },
-            {
-                "name": "B3",
-                "common_name": "green",
-                "gsd": 30,
-                "center_wavelength": 0.56,
-                "full_width_half_max": 0.06
-            },
-            {
-                "name": "B4",
-                "common_name": "red",
-                "gsd": 30,
-                "center_wavelength": 0.65,
-                "full_width_half_max": 0.04
-            },
-            {
-                "name": "B5",
-                "common_name": "nir",
-                "gsd": 30,
-                "center_wavelength": 0.86,
-                "full_width_half_max": 0.03
-            },
-            {
-                "name": "B6",
-                "common_name": "swir16",
-                "gsd": 30,
-                "center_wavelength": 1.6,
-                "full_width_half_max": 0.08
-            },
-            {
-                "name": "B7",
-                "common_name": "swir22",
-                "gsd": 30,
-                "center_wavelength": 2.2,
-                "full_width_half_max": 0.2
-            },
-            {
-                "name": "B8",
-                "common_name": "pan",
-                "gsd": 15,
-                "center_wavelength": 0.59,
-                "full_width_half_max": 0.18
-            },
-            {
-                "name": "B9",
-                "common_name": "cirrus",
-                "gsd": 30,
-                "center_wavelength": 1.37,
-                "full_width_half_max": 0.02
-            },
-            {
-                "name": "B10",
-                "common_name": "lwir11",
-                "gsd": 100,
-                "center_wavelength": 10.9,
-                "full_width_half_max": 0.8
-            },
-            {
-                "name": "B11",
-                "common_name": "lwir12",
-                "gsd": 100,
-                "center_wavelength": 12,
-                "full_width_half_max": 1
-            }
-        ]
-    },
-    "links": [
-=======
           "name": "B4",
           "common_name": "red",
           "gsd": 30,
@@ -194,7 +99,6 @@
           "center_wavelength": 0.86,
           "full_width_half_max": 0.03
         },
->>>>>>> bcca1f50
         {
           "name": "B6",
           "common_name": "swir16",
