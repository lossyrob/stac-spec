{
  "$schema": "http://json-schema.org/draft-07/schema#",
  "$id": "collection.json#",
  "title": "STAC Collection Specification",
  "description": "This object represents Collections in a SpatioTemporal Asset Catalog.",
  "allOf": [
    {
      "$ref": "../../catalog-spec/json-schema/catalog.json"
    },
    {
      "title": "STAC Collection",
      "description": "These are the fields specific to a STAC Collection. All other fields are inherited from STAC Catalog.",
      "type": "object",
      "required": [
        "license",
        "extent"
      ],
      "properties": {
<<<<<<< HEAD
        "keywords": {
          "title": "Keywords",
          "type": "array",
          "items": {
            "type": "string"
          }
        },
        "version": {
          "title": "Collection Version",
          "type": "string"
        },
        "license": {
          "title": "Collection License Name",
          "type": "string"
        },
        "providers": {
          "type": "array",
          "items": {
            "properties": {
              "name": {
                "title": "Organization name",
                "type": "string"
              },
              "description": {
                "title": "Provider description",
                "type": "string"
              },
              "roles": {
                "title": "Organization roles",
                "type": "array",
                "items": {
                  "type": "string",
                  "enum": [
                    "producer",
                    "licensor",
                    "processor",
                    "host"
                  ]
                }
              },
              "url": {
                "title": "Homepage",
                "type": "string",
                "format": "url"
              }
            }
          }
        },
        "extent": {
          "title": "Extents",
          "type": "object",
          "required": [
            "spatial",
            "temporal"
          ],
          "properties": {
            "spatial": {
              "title": "Spatial extent",
              "type": "array",
              "minItems": 4,
              "maxItems": 6,
              "items": {
                "type": "number"
              }
            },
            "temporal": {
              "title": "Temporal extent",
              "type": "array",
              "minItems": 2,
              "maxItems": 2,
              "items": {
                "type": [
                  "string",
                  "null"
                ],
                "format": "date-time"
              }
            }
          }
        },
        "properties": {
          "title": "Common properties",
          "type": "object"
=======
        "spatial": {
          "title": "Spatial extent object",
          "type": "object",
          "required": [
            "bbox"
          ],
          "properties": {
            "bbox": {
              "title": "Spatial extents",
              "type": "array",
              "minItems": 1,
              "items": {
                "title": "Spatial extent",
                "type": "array",
                "minItems": 4,
                "maxItems": 6,
                "items": {
                  "type": "number"
                }
              }
            }
          }
        },
        "temporal": {
          "title": "Temporal extent object",
          "type": "object",
          "required": [
            "interval"
          ],
          "properties": {
            "interval": {
              "title": "Temporal extents",
              "type": "array",
              "minItems": 1,
              "items": {
                "title": "Temporal extent",
                "type": "array",
                "minItems": 2,
                "maxItems": 2,
                "items": {
                  "type": [
                    "string",
                    "null"
                  ],
                  "format": "date-time"
                }
              }
            }
          }
        }
      }
    },
    "properties": {
      "type": "object"
    },
    "links": {
      "type": "array",
      "items": {
        "type": "object",
        "required": [
          "href",
          "rel"
        ],
        "properties": {
          "href": {
            "title": "Link reference",
            "type": "string"
          },
          "rel": {
            "title": "Link relation type",
            "type": "string"
          },
          "type": {
            "title": "Link type",
            "type": "string"
          },
          "title": {
            "title": "Link title",
            "type": "string"
          }
>>>>>>> ee026bf8
        }
      }
    }
  ]
}<|MERGE_RESOLUTION|>--- conflicted
+++ resolved
@@ -16,7 +16,6 @@
         "extent"
       ],
       "properties": {
-<<<<<<< HEAD
         "keywords": {
           "title": "Keywords",
           "type": "array",
@@ -74,25 +73,53 @@
           ],
           "properties": {
             "spatial": {
-              "title": "Spatial extent",
-              "type": "array",
-              "minItems": 4,
-              "maxItems": 6,
-              "items": {
-                "type": "number"
+              "title": "Spatial extent object",
+              "type": "object",
+              "required": [
+                "bbox"
+              ],
+              "properties": {
+                "bbox": {
+                  "title": "Spatial extents",
+                  "type": "array",
+                  "minItems": 1,
+                  "items": {
+                    "title": "Spatial extent",
+                    "type": "array",
+                    "minItems": 4,
+                    "maxItems": 6,
+                    "items": {
+                      "type": "number"
+                    }
+                  }
+                }
               }
             },
             "temporal": {
-              "title": "Temporal extent",
-              "type": "array",
-              "minItems": 2,
-              "maxItems": 2,
-              "items": {
-                "type": [
-                  "string",
-                  "null"
-                ],
-                "format": "date-time"
+              "title": "Temporal extent object",
+              "type": "object",
+              "required": [
+                "interval"
+              ],
+              "properties": {
+                "interval": {
+                  "title": "Temporal extents",
+                  "type": "array",
+                  "minItems": 1,
+                  "items": {
+                    "title": "Temporal extent",
+                    "type": "array",
+                    "minItems": 2,
+                    "maxItems": 2,
+                    "items": {
+                      "type": [
+                        "string",
+                        "null"
+                      ],
+                      "format": "date-time"
+                    }
+                  }
+                }
               }
             }
           }
@@ -100,88 +127,6 @@
         "properties": {
           "title": "Common properties",
           "type": "object"
-=======
-        "spatial": {
-          "title": "Spatial extent object",
-          "type": "object",
-          "required": [
-            "bbox"
-          ],
-          "properties": {
-            "bbox": {
-              "title": "Spatial extents",
-              "type": "array",
-              "minItems": 1,
-              "items": {
-                "title": "Spatial extent",
-                "type": "array",
-                "minItems": 4,
-                "maxItems": 6,
-                "items": {
-                  "type": "number"
-                }
-              }
-            }
-          }
-        },
-        "temporal": {
-          "title": "Temporal extent object",
-          "type": "object",
-          "required": [
-            "interval"
-          ],
-          "properties": {
-            "interval": {
-              "title": "Temporal extents",
-              "type": "array",
-              "minItems": 1,
-              "items": {
-                "title": "Temporal extent",
-                "type": "array",
-                "minItems": 2,
-                "maxItems": 2,
-                "items": {
-                  "type": [
-                    "string",
-                    "null"
-                  ],
-                  "format": "date-time"
-                }
-              }
-            }
-          }
-        }
-      }
-    },
-    "properties": {
-      "type": "object"
-    },
-    "links": {
-      "type": "array",
-      "items": {
-        "type": "object",
-        "required": [
-          "href",
-          "rel"
-        ],
-        "properties": {
-          "href": {
-            "title": "Link reference",
-            "type": "string"
-          },
-          "rel": {
-            "title": "Link relation type",
-            "type": "string"
-          },
-          "type": {
-            "title": "Link type",
-            "type": "string"
-          },
-          "title": {
-            "title": "Link title",
-            "type": "string"
-          }
->>>>>>> ee026bf8
         }
       }
     }
