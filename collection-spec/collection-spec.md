# STAC Collection Specification

The STAC Collection Specification defines a set of common fields to describe a group of Items that share properties and metadata. The 
STAC Collections Specification extends the [STAC Catalog Spec](../catalog-spec/README.md) with additional fields to describe the whole dataset and the included set of items.
It shares the same fields and therefore every Collection is also a valid Catalog. Collections can have both parent Catalogs and Collections and child Items, Catalogs and Collections. 

A STAC collection can be represented in JSON format. Any JSON object that contains all the required fields is a valid STAC Collection and also a valid STAC Catalog.

* [Example (Sentinel 2)](examples/sentinel2.json)
* [JSON Schema](json-schema/collection.json) - please see the [validation instructions](../validation/README.md)

## WARNING

**This is still an early version of the STAC spec, expect that there may be some changes before everything is finalized.**

Implementations are encouraged, however, as good effort will be made to not change anything too drastically. Using the specification now will ensure that needed changes can be made before everything is locked in. So now is an ideal time to implement, as your feedback will be directly incorporated. 

## Collection fields

| Element      | Type              | Description                                                  |
| ------------ | ----------------- | ------------------------------------------------------------ |
| stac_version | string            | **REQUIRED.** The STAC version the collection implements.    |
| id           | string            | **REQUIRED.** Identifier for the collection that is unique across the provider. |
| title        | string            | A short descriptive one-line title for the collection.       |
| description  | string            | **REQUIRED.** Detailed multi-line description to fully explain the collection. [CommonMark 0.28](http://commonmark.org/) syntax MAY be used for rich text representation. |
| keywords     | [string]          | List of keywords describing the collection.                  |
| version      | string            | Version of the collection.                                   |
| license      | string            | **REQUIRED.** Collection's license(s) as a SPDX [License identifier](https://spdx.org/licenses/) or [expression](https://spdx.org/spdx-specification-21-web-version#h.jxpfx0ykyb60) or `proprietary` if the license is not on the SPDX license list. Proprietary licensed data SHOULD add a link to the license text, see the `license` relation type. |
| providers    | [Provider Object] | A list of providers, which may include all organizations capturing or processing the data or the hosting provider. Providers should be listed in chronological order with the most recent provider being the last element of the list. |
| extent       | [Extent Object]   | **REQUIRED.** Spatial and temporal extents.                  |
| links        | [Link Object]     | **REQUIRED.** A list of references to other documents.       |

**stac_version**: It is not allowed to mix STAC versions. The root catalog or the root collection respectively MUST specify the implemented STAC version. Child Catalogs and child Collections MUST NOT specify a different STAC version.

### Extent Object

The object describes the spatio-temporal extents of the Collection. Both spatial and temporal extents are required to be specified.

**Note:** The STAC Collection Specification tries to align with [WFS 3.0](https://github.com/opengeospatial/WFS_FES), but there are still issues to be solved.
The WFS specification is in draft state and may change, especially regarding [extents](https://github.com/opengeospatial/WFS_FES/issues/168) or
[open date ranges](https://github.com/opengeospatial/WFS_FES/issues/155) for temporal extents. Therefore, it is also likely that the following fields change over time. 
Please also note that WFS Collections and STAC Collections originate from different specifications and despite the fact that we try to aling them as good as possible
be aware of their differences by reading both specifications.

| Element  | Type           | Description                                                         |
| -------- | -------------- | ------------------------------------------------------------------- |
| spatial  | [number]       | **REQUIRED.** Potential *spatial extent* covered by the collection. |
| temporal | [string\|null] | **REQUIRED.** Potential *temporal extent* covered by the collection. A list of two timestamps, which MUST be formatted according to [RFC 3339, section 5.6](https://tools.ietf.org/html/rfc3339#section-5.6). Open date ranges are supported by setting either the start or the end time to `null`. Example for data from the beginning of 2019 until now: `["2009-01-01T00:00:00Z", null]`. |

**temporal** - The bounding box is provided as four or six numbers, depending on whether the coordinate reference system includes a vertical axis (height or depth):

- Lower left corner, coordinate axis 1 (west)
- Lower left corner, coordinate axis 2 (south)
- Lower left corner, coordinate axis 3 (base, optional)
- Upper right corner, coordinate axis 1 (east)
- Upper right corner, coordinate axis 2 (north)
- Upper right corner, coordinate axis 3 (height, optional)

The coordinate reference system of the values is WGS84 longitude/latitude.

### Provider Object

The object provides information about a provider. A provider is any of the organizations that captured or processed the content of the collection and therefore influenced the data offered by this collection. May also include information about the final storage provider hosting the data.

<<<<<<< HEAD
| Field Name | Type      | Description                                                  |
| ---------- | --------- | ------------------------------------------------------------ |
| name       | string    | **REQUIRED.** The name of the organization or the individual. |
| type       | [string]  | Roles of the provider. Any of `licensor`, `producer`, `processor` or `host`. |
| url        | string    | Homepage of the provider. |
=======
| Field Name | Type   | Description                                                  |
| ---------- | ------ | ------------------------------------------------------------ |
| name       | string | **REQUIRED.** The name of the organization or the individual. |
| type       | string | The type of provider. Any of `producer`, `processor` or `host`. |
| url        | string | Homepage on which the provider describes the dataset and publishes contact information. |
>>>>>>> d3914ec4

**type**: The type of the provider can be one of the following elements:

* *producer*: The producer of the data is the provider that initially captured and processed the source data, e.g. ESA for Sentinel-2 data.
* *processor*: A processor is any provider who processed data to a derived product.
* *host*: The host is the actual provider offering the data on their storage. There should be no more than one host, specified as last element of the list. 

### Link Object

This object describes a relationship with another entity. Data providers are advised to be liberal with links.

| Field Name | Type   | Description                                                  |
| ---------- | ------ | ------------------------------------------------------------ |
| href       | string | **REQUIRED.** The actual link in the format of an URL. Relative and absolute links are both allowed. |
| rel        | string | **REQUIRED.** Relationship between the current document and the linked document. See chapter "Relation types" for more information. |
| type       | string | Media type of the referenced entity. |
| title      | string | A human readable title to be used in rendered displays of the link. |

Please see the chapter 'relative vs absolute links' in the [Item spec](../item-spec/item-spec.md#relative-vs-absolute-links) for a discussion on that topic. 

#### Relation types

The following types are commonly used as `rel` types in the Link Object of a Collection:

| Type    | Description                                                  |
| ------- | ------------------------------------------------------------ |
| self    | **REQUIRED.** *Absolute* URL to the collection. This is required, to represent the location that the file can be found online. This is particularly useful when in a download package that includes metadata, so that the downstream user can know where the data has come from. |
| root    | URL to the root STAC [Catalog](../catalog-spec/README.md) or Collection. Collections should include a link to their root, even if it's the root and points to itself. |
| parent  | URL to the parent STAC [Catalog](../catalog-spec/README.md) or Collection. Non-root collections should include a link to their parent. |
| child   | URL to a child STAC [Catalog](../catalog-spec/) or Collection. |
| item    | URL to a STAC [Item](../item-spec/README.md). All items linked from a collection MUST refer back to its collection with the `collection` relation type. |
| license | The license URL for the collection SHOULD be specified if the `license` field is set to `proprietary`. If there is no public license URL available, it is RECOMMENDED to supplement the STAC catalog with the license text in a separate file and link to this file. |
| derived_from | URL to a STAC Collection that was used as input data in the creation of this collection. See the note in [STAC Item](../item-spec/item-spec.md#relation-types) for more info. |

**Note:** The [STAC Catalog specification](../catalog-spec/catalog-spec.md) requires a link to at least one `item` or `child` catalog. This is _not_ a requirement for collections, but _recommended_. In contrast to catalogs, it is **REQUIRED** that items linked from a Collection MUST refer back to its Collection with the `collection` relation type.

## Extensions

Important related extensions for the STAC Collection Specification:

* [Commons extension](../extensions/commons/README.md), which primarily allows to add shared Item metadata to Collections,
  but could also be used to describe Collections better that are not referring to Items by adding additional fields from Item extensions.
  Please note that this extension is only in '[proposal](../extensions/README.md#extension-maturity)' stage.

The [extensions page](../extensions/README.md) gives a full overview about relevant extensions for STAC Collections.<|MERGE_RESOLUTION|>--- conflicted
+++ resolved
@@ -62,19 +62,11 @@
 
 The object provides information about a provider. A provider is any of the organizations that captured or processed the content of the collection and therefore influenced the data offered by this collection. May also include information about the final storage provider hosting the data.
 
-<<<<<<< HEAD
 | Field Name | Type      | Description                                                  |
 | ---------- | --------- | ------------------------------------------------------------ |
 | name       | string    | **REQUIRED.** The name of the organization or the individual. |
-| type       | [string]  | Roles of the provider. Any of `licensor`, `producer`, `processor` or `host`. |
-| url        | string    | Homepage of the provider. |
-=======
-| Field Name | Type   | Description                                                  |
-| ---------- | ------ | ------------------------------------------------------------ |
-| name       | string | **REQUIRED.** The name of the organization or the individual. |
-| type       | string | The type of provider. Any of `producer`, `processor` or `host`. |
+| roles      | [string]  | Roles of the provider. Any of `licensor`, `producer`, `processor` or `host`. |
 | url        | string | Homepage on which the provider describes the dataset and publishes contact information. |
->>>>>>> d3914ec4
 
 **type**: The type of the provider can be one of the following elements:
 
