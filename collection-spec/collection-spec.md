--- conflicted
+++ resolved
@@ -32,15 +32,9 @@
 | description  | string            | **REQUIRED.** Detailed multi-line description to fully explain the collection. [CommonMark 0.28](http://commonmark.org/) syntax MAY be used for rich text representation. |
 | keywords     | [string]          | List of keywords describing the collection.                  |
 | version      | string            | Version of the collection.                                   |
-<<<<<<< HEAD
-| license      | string            | **REQUIRED.** Collection's license(s) as a SPDX [License identifier](https://spdx.org/licenses/) or [expression](https://spdx.org/spdx-specification-21-web-version#h.jxpfx0ykyb60) or `proprietary` if the license is not on the SPDX license list. Proprietary licensed data SHOULD add a link to the license text, see the [`license` relation type](#relation-types). |
-| providers    | [[Provider Object](#provider-object)] | A list of providers, which may include all organizations capturing or processing the data or the hosting provider. Providers should be listed in chronological order with the most recent provider being the last element of the list. |
-| extent       | [Extent Object](#extent-object)     | **REQUIRED.** Spatial and temporal extents.                  |
-=======
 | license      | string            | **REQUIRED.** Collection's license(s) as a SPDX [License identifier](https://spdx.org/licenses/) or [expression](https://spdx.org/spdx-specification-21-web-version#h.jxpfx0ykyb60). Alternatively, use `proprietary` if the license is not on the SPDX license list or `various` if multiple licenses apply. In these two cases links to the license texts SHOULD be added, see the `license` link relation type. |
-| providers    | [Provider Object] | A list of providers, which may include all organizations capturing or processing the data or the hosting provider. Providers should be listed in chronological order with the most recent provider being the last element of the list. |
-| extent       | Extent Object     | **REQUIRED.** Spatial and temporal extents.                  |
->>>>>>> 6a7bca49
+| providers    | [[Provider Object](#provider-object) | A list of providers, which may include all organizations capturing or processing the data or the hosting provider. Providers should be listed in chronological order with the most recent provider being the last element of the list. |
+| extent       | [Extent Object](#extent-object) | **REQUIRED.** Spatial and temporal extents.    |
 | properties   | object            | Common fields across referenced items. |
 | summaries    | Map<string, [*]\|[Range Object](#range-object)> | A map of property summaries, either a set of values or a range. |
 | links        | [[Link Object](#link-object)]     | **REQUIRED.** A list of references to other documents.       |
@@ -140,13 +134,8 @@
 | root    | URL to the root STAC [Catalog](../catalog-spec/README.md) or Collection. Collections should include a link to their root, even if it's the root and points to itself. |
 | parent  | URL to the parent STAC [Catalog](../catalog-spec/README.md) or Collection. Non-root collections should include a link to their parent. |
 | child   | URL to a child STAC [Catalog](../catalog-spec/) or Collection. |
-<<<<<<< HEAD
 | item    | URL to a STAC [Item](../item-spec/item-spec.md). All items linked from a collection MUST refer back to its collection with the [`collection` relation type](../item-spec/item-spec.md#relation-types). |
-| license | The license URL for the collection SHOULD be specified if the `license` field is set to `proprietary`. If there is no public license URL available, it is RECOMMENDED to supplement the STAC catalog with the license text in a separate file and link to this file. |
-=======
-| item    | URL to a STAC [Item](../item-spec/item-spec.md). All items linked from a collection MUST refer back to its collection with the `collection` relation type. |
 | license | The license URL(s) for the collection SHOULD be specified if the `license` field is set to `proprietary` or `various`. If there is no public license URL available, it is RECOMMENDED to supplement the STAC catalog with the license text in a separate file and link to this file. |
->>>>>>> 6a7bca49
 | derived_from | URL to a STAC Collection that was used as input data in the creation of this collection. See the note in [STAC Item](../item-spec/item-spec.md#relation-types) for more info. |
 
 **Note:** The [STAC Catalog specification](../catalog-spec/catalog-spec.md) requires a link to at least one `item` or `child` catalog. This is _not_ a requirement for collections, but _recommended_. In contrast to catalogs, it is **REQUIRED** that items linked from a Collection MUST refer back to its Collection with the [`collection` relation type](../item-spec/item-spec.md#relation-types).
