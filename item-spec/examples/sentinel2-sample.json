--- conflicted
+++ resolved
@@ -1,13 +1,8 @@
 {
   "stac_version": "0.8.1",
   "stac_extensions": [
-<<<<<<< HEAD
-      "eo"
-=======
     "eo",
-    "proj",
-    "instrument"
->>>>>>> a367e957
+    "proj"
   ],
   "type": "Feature",
   "id": "S2A_OPER_MSI_L2A_TL_SGS__20180524T190423_A015250_T26SKD_N02.08",
