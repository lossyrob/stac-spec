{
  "stac_version": "0.8.1",
  "stac_extensions": [
      "eo",
      "https://example.com/stac/landsat-extension/1.0/schema.json"
  ],
  "id": "LC81530252014153LGN00",
  "type": "Feature",
  "bbox": [ 49.16354,72.27502,51.36812,75.67662 ],
  "geometry": {
    "type": "Polygon",
    "coordinates": [
      [
        [
          51.33855,
          72.27502
        ],
        [
          51.36812,
          75.70821
        ],
        [
          49.19092,
          75.67662
        ],
        [
          49.16354,
          72.39640
        ],
        [
          51.33855,
          72.27502
        ]
      ]
    ]
  },
 
  "properties": {
    "datetime": "2014-06-02T09:22:02Z",
    "collection": "L1T",
    "eo:gsd": 30.0,
    "eo:cloud_cover" : 10,
    "sat:off_nadir_angle" : 0.000,
    "sat:azimuth_angle": 0.00,
    "sat:sun_azimuth_angle" : 149.01607154,
    "sat:sun_elevation_angle" : 59.21424700,
    "landsat:wrs_path": 153,
    "landsat:wrs_row": 25,
    "landsat:earth_sun_distance": 1.0141560,
    "landsat:ground_control_points_verify": 114,
    "landsat:geometric_rmse_model": 7.562,
    "landsat:image_quality_tirs": 9,
    "landsat:ground_control_points_model": 313,
    "landsat:geometric_rmse_model_x": 5.96,
    "landsat:geometric_rmse_model_y": 4.654,
    "landsat:geometric_rmse_verify": 5.364,
    "landsat:image_quality_oli": 9
  },

  "links": [
    { "rel":"self", "href": "http://landsat-pds.s3.amazonaws.com/L8/153/025/LC81530252014153LGN00/LC81530252014153LGN00.json"},
    { "rel":"alternate", "href": "https://landsatonaws.com/L8/153/025/LC81530252014153LGN00", "type": "text/html"},
    { "rel":"root", "href": "http://landsat-pds.s3.amazonaws.com/L8/L1T-collection.json"},
    { "rel":"collection", "href": "http://landsat-pds.s3.amazonaws.com/L8/L1T-collection.json"}
  ],

  "assets" :{
    "thumbnail": {
      "href": "http://landsat-pds.s3.amazonaws.com/L8/153/025/LC81530252014153LGN00/LC81530252014153LGN00_thumb_large.jpg",
      "type": "image/jpeg",
<<<<<<< HEAD
      "roles": [ "thumbnail" ]
=======
      "title": "Thumbnail",
      "description": "A medium sized thumbnail",
      "role": "thumbnail"
>>>>>>> 15b3fc2d
    },
    "metadata": {
      "href": "http://landsat-pds.s3.amazonaws.com/L8/153/025/LC81530252014153LGN00/LC81530252014153LGN00_MTL.txt",
      "type": "mtl",
<<<<<<< HEAD
      "roles": ["metadata"]
=======
      "role": "metadata",
      "title": "Original Metadata",
      "description": "The original MTL metadata file provided for each Landsat scene"
>>>>>>> 15b3fc2d
    },
    "B1": {
      "href": "http://landsat-pds.s3.amazonaws.com/L8/153/025/LC81530252014153LGN00/LC81530252014153LGN00_B1.TIF",
      "type": "image/tiff; application=geotiff",
      "eo:bands": [0],
      "title": "Coastal Band (B1)",
      "description": "Coastal Band Top Of the Atmosphere"
    },
    "B2": {
      "href": "http://landsat-pds.s3.amazonaws.com/L8/153/025/LC81530252014153LGN00/LC81530252014153LGN00_B2.TIF",
      "type": "image/tiff; application=geotiff",
      "eo:bands": [1],
      "title": "Blue Band (B2)",
      "description": "Blue Band Top Of the Atmosphere"
    },
    "B3": {
      "href": "http://landsat-pds.s3.amazonaws.com/L8/153/025/LC81530252014153LGN00/LC81530252014153LGN00_B3.TIF",
      "type": "image/tiff; application=geotiff",
      "eo:bands": [2],
      "title": "Green Band (B3)",
      "description": "Green Band (B3) Top Of the Atmosphere"
    },
    "B4": {
      "href": "http://landsat-pds.s3.amazonaws.com/L8/153/025/LC81530252014153LGN00/LC81530252014153LGN00_B4.TIF",
      "type": "image/tiff; application=geotiff",
      "eo:bands": [3],
      "title": "Red Band (B4)",
      "description": "Red Band (B4) Top Of the Atmosphere"
    },
    "B5": {
      "href": "http://landsat-pds.s3.amazonaws.com/L8/153/025/LC81530252014153LGN00/LC81530252014153LGN00_B5.TIF",
      "type": "image/tiff; application=geotiff",
      "eo:bands": [4],
      "title": "NIR Band (B5)",
      "description": "NIR Band (B5) Top Of the Atmosphere"
    },
    "B6": {
      "href": "http://landsat-pds.s3.amazonaws.com/L8/153/025/LC81530252014153LGN00/LC81530252014153LGN00_B6.TIF",
      "type": "image/tiff; application=geotiff",
      "eo:bands": [5],
      "title": "SWIR Band (B6)",
      "description": "SWIR Band at 1.6um (B6) Top Of the Atmosphere"
    },
    "B7": {
      "href": "http://landsat-pds.s3.amazonaws.com/L8/153/025/LC81530252014153LGN00/LC81530252014153LGN00_B7.TIF",
      "type": "image/tiff; application=geotiff",
      "eo:bands": [6],
      "title": "SWIR Band (B7)",
      "description": "SWIR Band at 2.2um (B7) Top Of the Atmosphere"
    },
    "B8": {
      "href": "http://landsat-pds.s3.amazonaws.com/L8/153/025/LC81530252014153LGN00/LC81530252014153LGN00_B8.TIF",
      "type": "image/tiff; application=geotiff",
      "eo:bands": [7],
      "title": "Panchromatic Band (B8)",
      "description": "Panchromatic Band (B8) Top Of the Atmosphere"
    },
    "B9": {
      "href": "http://landsat-pds.s3.amazonaws.com/L8/153/025/LC81530252014153LGN00/LC81530252014153LGN00_B9.TIF",
      "type": "image/tiff; application=geotiff",
      "eo:bands": [8],
      "title": "Cirrus Band (B9)",
      "description": "Cirrus Band (B9) Top Of the Atmosphere - for cirrus cloud detection"
    },
    "B10": {
      "href": "http://landsat-pds.s3.amazonaws.com/L8/153/025/LC81530252014153LGN00/LC81530252014153LGN00_B10.TIF",
      "type": "image/tiff; application=geotiff",
      "eo:bands": [9],
      "title": "LWIR Band (B10)",
      "description": "Long-wave IR Band at 11um (B10) Top Of the Atmosphere"
    },
    "B11": {
      "href": "http://landsat-pds.s3.amazonaws.com/L8/153/025/LC81530252014153LGN00/LC81530252014153LGN00_B11.TIF",
      "type": "image/tiff; application=geotiff",
      "eo:bands": [10],
      "title": "LWIR Band (B11)",
      "description": "Long-wave IR Band at 12um (B11) Top Of the Atmosphere"
    }
  }
 }<|MERGE_RESOLUTION|>--- conflicted
+++ resolved
@@ -68,24 +68,17 @@
     "thumbnail": {
       "href": "http://landsat-pds.s3.amazonaws.com/L8/153/025/LC81530252014153LGN00/LC81530252014153LGN00_thumb_large.jpg",
       "type": "image/jpeg",
-<<<<<<< HEAD
-      "roles": [ "thumbnail" ]
-=======
       "title": "Thumbnail",
       "description": "A medium sized thumbnail",
-      "role": "thumbnail"
->>>>>>> 15b3fc2d
+      "roles": [ "thumbnail" ]
     },
     "metadata": {
       "href": "http://landsat-pds.s3.amazonaws.com/L8/153/025/LC81530252014153LGN00/LC81530252014153LGN00_MTL.txt",
       "type": "mtl",
-<<<<<<< HEAD
-      "roles": ["metadata"]
-=======
       "role": "metadata",
       "title": "Original Metadata",
-      "description": "The original MTL metadata file provided for each Landsat scene"
->>>>>>> 15b3fc2d
+      "description": "The original MTL metadata file provided for each Landsat scene",
+      "roles": ["metadata"]
     },
     "B1": {
       "href": "http://landsat-pds.s3.amazonaws.com/L8/153/025/LC81530252014153LGN00/LC81530252014153LGN00_B1.TIF",
