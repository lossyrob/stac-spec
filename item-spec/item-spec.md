# STAC Item Specification

This document explains the structure and content of a SpatioTemporal Asset Catalog (STAC) Item. Each
is a [GeoJSON](http://geojson.org/) [feature](https://tools.ietf.org/html/rfc7946#section-3.2), plus
a few required fields that identify the time range and assets of the item. An Item is the core
granular entity in a STAC, containing the core metadata that enables any client to search or crawl
online catalogs of spatial 'assets' - satellite imagery, derived data, DEM's, etc.

The same Item definition is used in both '[catalogs](../catalog-spec/)' and
the '[/stac/search](../api-spec/)' endpoint. Catalogs are simply sets of items that are linked online,
generally served by simple web servers and used for crawling data. The search endpoint enables dynamic
queries, for example selecting all Items in Hawaii on June 3, 2015, but the results they return are
FeatureCollections of items.

Items are represented in JSON format and are very flexible. Any JSON object that contains all the
required fields is a valid STAC Item.

- Examples:
  - See the [minimal example](examples/sample.json), as well as a [more fleshed example](examples/sample-full.json) that contains a number of
    current best practices. There are more real world inspired samples in the [examples/](examples/) folder.
  - Real world [implementations](../implementations.md) are also available.
- [JSON Schema](json-schema/stac-item.json)

## WARNING

**This is still an early version of the STAC spec, expect that there may be some changes before
everything is finalized.**

Implementations are encouraged, however, as good effort will be made to not change anything too
drastically. Using the specification now will ensure that needed changes can be made before
everything is locked in. So now is an ideal time to implement, as your feedback will be directly
incorporated.

## Item fields

This object describes a STAC Item. The fields `id`, `type`, `bbox`, `geometry` and `properties` are
inherited from GeoJSON.

| Field Name | Type                                                                       | Description                                                                                                                                                                                                                                                                                                                  |
| ---------- | -------------------------------------------------------------------------- | ---------------------------------------------------------------------------------------------------------------------------------------------------------------------------------------------------------------------------------------------------------------------------------------------------------------------------- |
| id         | string                                                                     | **REQUIRED.** Provider identifier. As most geospatial assets are already defined by some identification scheme by the data provider it is recommended to simply use that ID. Data providers are advised to include sufficient information to make their IDs globally unique, including things like unique satellite IDs.     |
| type       | string                                                                     | **REQUIRED.** Type of the GeoJSON Object. MUST be set to `Feature`.                                                                                                                                                                                                                                                          |
| geometry   | [GeoJSON Geometry Object](https://tools.ietf.org/html/rfc7946#section-3.1) | **REQUIRED.** Defines the full footprint of the asset represented by this item, formatted according to [RFC 7946, section 3.1](https://tools.ietf.org/html/rfc7946). The footprint should be the default GeoJSON geometry, though additional geometries can be included. Specified in Longitude/Latitude based on EPSG:4326. |
| bbox       | [number]                                                                   | **REQUIRED.** Bounding Box of the asset represented by this item. This is to enable more naive clients to easily index and search geospatially. Most software can easily generate them for footprints. Specified in Longitude/Latitude based on EPSG:4326.                                                                   |
| properties | Properties Object                                                          | **REQUIRED.** A list of additional metadata for the item.                                                                                                                                                                                                                                                                    |
| links      | [Link Object]                                                              | **REQUIRED.** List of link objects to resources and related URLs. A link with the `rel` set to `self` is required.                                                                                                                                                                                                           |
| assets     | Map<string, Asset Object>                                                  | **REQUIRED.** Dictionary of asset objects that can be be download, each with a unique key. Some pre-defined keys are listed in the chapter 'Asset types'.                                                                                                                                                                    |

**assets** should include the main asset, as well as any 'sidecar' files that are related and help a
client make sense of the data. Examples of this include extended metadata (in XML, JSON, etc.),
unusable data masks, satellite ephemeris data, etc. Some assets (like Landsat data) are represented
by multiple files - all should be linked to. It is generally recommended that different processing
levels or formats are not exhaustively listed in an Item, but instead are represented by related
Items that are linked to, but the best practices around this are still emerging.

### Properties Object

The Properties object adds additional metadata to the GeoJSON Object. Basically, each entry is a
key-value pair. The values SHOULD not be an array or object to avoid GIS systems mis-rendering them.
Metadata that require an object or array SHOULD be placed a level up, directly in the GeoJSON/STAC
Item object. Additional fields can be introduced through extensions. It is generally allowed to add
custom fields.

| Field Name | Type   | Name          | Description                                                                                                                                                                                                                                                      |
| ---------- | ------ | ------------- | ---------------------------------------------------------------------------------------------------------------------------------------------------------------------------------------------------------------------------------------------------------------- |
| datetime   | string | Date and Time | **REQUIRED.** The searchable date and time of the assets, in UTC. It is formatted according to [RFC 3339, section 5.6](https://tools.ietf.org/html/rfc3339#section-5.6).                                                                                         |

**datetime** is likely the acquisition (in the case of single camera type captures) or the 'nominal'
or representative time in the case of assets that are combined together. Though time can be a
complex thing to capture, for this purpose keep in mind the STAC spec is primarily searching for
data, so use whatever single date and time is most useful for a user to search for. STAC content
extensions may further specify the meaning of the main `datetime` field, and many will also add more
datetime fields.

### Link Object

This object describes a relationship with another entity. Data providers are advised to be liberal
with the links section, to describe things like the catalog an item is in, related items, parent or
child items (modeled in different ways, like an 'acquisition' or derived data). The `self` link is
required as an absolute URL, to represent the location that the `Item` can be found online. It is
allowed to add additional fields such as a `title` and `type`.

| Field Name | Type   | Description                                                                                                                         |
| ---------- | ------ | ----------------------------------------------------------------------------------------------------------------------------------- |
| href       | string | **REQUIRED.** The actual link in the format of an URL. Relative and absolute links are both allowed.                                |
| rel        | string | **REQUIRED.** Relationship between the current document and the linked document. See chapter "Relation types" for more information. |
| type       | string | Media type of the referenced entity. 																								|
| title      | string | A human readable title to be used in rendered displays of the link 																	|

#### Relation types

The following types are commonly used as `rel` types in the Link Object of an Item:

| Type    | Description                                                  |
| ------- | ------------------------------------------------------------ |
| self    | **REQUIRED.** _Absolute_ URL to the item file itself. This is required, to represent the location that the file can be found online. This is particularly useful when in a download package that includes metadata, so that the downstream user can know where the data has come from. |
| root    | URL to the root [STAC Catalog](../catalog-spec/) or [Dataset](../dataset-spec/). |
| parent  | URL to the parent [STAC Catalog](../catalog-spec/) or [Dataset](../dataset-spec/). |
| dataset | **REQUIRED.** URL to a [STAC Dataset](../dataset-spec/). |
| derived_from | URL to a STAC `Item` that was used as input data in the creation of this `Item` |

*Note regarding the type `derived_from`: A full provenance model is far beyond the scope of STAC, and the goal is to align with any good independent spec 
that comes along for that. But the derived_from field is seen as a way to encourage fuller specs and at least start a linking
structure that can be used as a jumping off point for more experiments in provenance tracking*

#### Relative vs Absolute links

Currently the JSON schema for links does not require a URI formatting, to give the option for
implementors to provide relative links. In general, Catalog API's should aim for absolute links
whenever possible. But Static Catalogs are potentially more portable if they can be implemented with
relative links, so that every link doesn't need to be rewritten when the data is copied. The `self`
link is required to be absolute.

#### Datasets

<<<<<<< HEAD
Items are *strongly recommended* to provide a link to a [dataset definition](../dataset-spec/dataset-spec.md).
This gives context on the overall set of data that an individual Item is a part of.
=======
Items are *strongly recommended* to provide a link to a dataset definition. It is important as datasets provide additional information about a set of items, for example the license and provider information and optionally any common information shared across all items.
>>>>>>> 575167d2

### Asset Object

An asset is an object that contains a link to data associated with the Item that can be downloaded
or streamed. It is allowed to add additional fields.

| Field Name | Type   | Description                                                                           |
| ---------- | ------ | ------------------------------------------------------------------------------------- |
| href       | string | **REQUIRED.** Link to the asset object. Relative and absolute links are both allowed. |
| name       | string | The display name for clients and users.                                               |
| type       | string | Media type of the asset (see chapter on Media Types below).                             |

#### Asset types

The following types are commonly for assets and are used as key for the Asset Object:

| Type      | Description                                                                                                                                                                                                                                                                                                                                                                                                                                        |
| --------- | -------------------------------------------------------------------------------------------------------------------------------------------------------------------------------------------------------------------------------------------------------------------------------------------------------------------------------------------------------------------------------------------------------------------------------------------------- |
| thumbnail | STRONGLY RECOMMENDED. A downsampled image of the core asset, for direct display online in a web page or interactive search application. Even assets that are less easily translated in to a visual image should provide some visual representation, that users can browse. For example a SAR asset can render an elevation mask or hillshade for display. If at all possible it should be included for a better user experience in searching data. |

#### Media Types

The media type of an Asset can be used by STAC browsers to better determine what to render and display 
to users searching and browsing the catalog.  Media types are often referred to by the now-deprecated term "MIME types".

[Registered](https://www.iana.org/assignments/media-types/media-types.xhtml) Media Types are
preferred. In cases where custom vendor-specific media types are necessary, they should
use the `vnd.` prefix. 

STAC Items that have sidecar metadata files associated with a data asset (e.g, `.tfw`, Landsat 8 MTL files) 
should use media types appropriate for the the metadata file.  For example, if it is a plain text file, then `text/plain`
would be appropriate; if it is an XML, then `text/xml` is appropriate.

Common STAC Item Media Types:

| Media Type                      | Description                                                                              |
| ------------------------------ | ----------------------------------------------------------------------------------------- |
| `image/tiff` or `image/x.geotiff`     | GeoTIFF TIFF file with standardized georeferencing metadata                        |
| `image/tiff` or `image/x.cloud-optimized-geotiff` | Cloud Optimized GeoTIFF                                                |
| `image/jp2`                      | JPEG 2000                                                                               |
| `image/png`                      | Visual PNGs (e.g. thumbnails)                                                           |
| `image/jpeg`                     | Visual JPEGs (e.g. thumbnails, oblique)                                                 |
| `text/xml` or `application/xml`  | XML metadata [RFC 7303](https://www.ietf.org/rfc/rfc7303.txt)                                                                          |
| `application/json`               | JSON metadata                                                                           |
| `text/plain`                     | Plain text metadata                                                                     |
| `application/geo+json`           | GeoJSON                                                                                 |
| `application/geopackage+sqlite3` | GeoPackage                                                                              |
| `application/x-hdf5`             | Hierarchical Data Format version 5                                                      |
| `application/x-hdf`              | Hierarchical Data Format versions 4 and earlier.                                        |

Note: should GeoTIFF become an IANA-registered type in the future (e.g., image/geotiff), this will be added as a recommended
media type.

## Extensions

There are emerging best practices, which in time will evolve in to specification extensions for
particular domains or uses.

The [extensions page](../extensions/) gives an overview about relevant extensions for STAC Items.<|MERGE_RESOLUTION|>--- conflicted
+++ resolved
@@ -113,12 +113,11 @@
 
 #### Datasets
 
-<<<<<<< HEAD
-Items are *strongly recommended* to provide a link to a [dataset definition](../dataset-spec/dataset-spec.md).
-This gives context on the overall set of data that an individual Item is a part of.
-=======
-Items are *strongly recommended* to provide a link to a dataset definition. It is important as datasets provide additional information about a set of items, for example the license and provider information and optionally any common information shared across all items.
->>>>>>> 575167d2
+Items are *strongly recommended* to provide a link to a dataset definition. It is important as datasets 
+provide additional information about a set of items, for example the license and provider information 
+and optionally any common information shared across all items, giving context on the overall set of
+data that an individual Item is a part of..
+
 
 ### Asset Object
 
