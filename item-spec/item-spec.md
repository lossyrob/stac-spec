--- conflicted
+++ resolved
@@ -65,13 +65,8 @@
 | Field Name | Type   | Description                                                  |
 | ---------- | ------ | ------------------------------------------------------------ |
 | datetime   | string | **REQUIRED.** The searchable date and time of the assets, in UTC. It is formatted according to [RFC 3339, section 5.6](https://tools.ietf.org/html/rfc3339#section-5.6). |
-<<<<<<< HEAD
-| license    | string | Item's license(s) as a SPDX [License identifier](https://spdx.org/licenses/) or [expression](https://spdx.org/spdx-specification-21-web-version#h.jxpfx0ykyb60) or `proprietary` if the license is not on the SPDX license list. Proprietary licensed data SHOULD add a link to the license text, see the [`license` relation type](#relation-types). |
+| license    | string | Item's license(s) as a SPDX [License identifier](https://spdx.org/licenses/) or [expression](https://spdx.org/spdx-specification-21-web-version#h.jxpfx0ykyb60). Alternatively, use `proprietary` if the license is not on the SPDX license list or `various` if multiple licenses apply. In these two cases links to the license texts SHOULD be added, see the [`license` relation type](#relation-types). |
 | providers  | [[Provider Object](#provider-object)] | A list of providers, which may include all organizations capturing or processing the data or the hosting provider. Providers should be listed in chronological order with the most recent provider being the last element of the list. |
-=======
-| license    | string | Item's license(s) as a SPDX [License identifier](https://spdx.org/licenses/) or [expression](https://spdx.org/spdx-specification-21-web-version#h.jxpfx0ykyb60). Alternatively, use `proprietary` if the license is not on the SPDX license list or `various` if multiple licenses apply. In these two cases links to the license texts SHOULD be added, see the `license` link relation type. |
-| providers  | [Provider Object] | A list of providers, which may include all organizations capturing or processing the data or the hosting provider. Providers should be listed in chronological order with the most recent provider being the last element of the list. |
->>>>>>> 6a7bca49
 | title      | string | A human readable title describing the item. |
 | created    | string | Creation date and time of this metadata file. This is NOT the timestamp the asset was created. MUST be formatted according to [RFC 3339, section 5.6](https://tools.ietf.org/html/rfc3339#section-5.6). |
 | updated    | string | Date and time this metadata file was updated last. This is NOT the timestamp the asset was updated last. MUST be formatted according to [RFC 3339, section 5.6](https://tools.ietf.org/html/rfc3339#section-5.6). |
