--- conflicted
+++ resolved
@@ -79,13 +79,9 @@
                       "sar",
                       "sat",
                       "scientific",
-<<<<<<< HEAD
                       "tiles",
-                      "version"
-=======
                       "version",
                       "view"
->>>>>>> 577c844e
                     ]
                   }
                 ]
